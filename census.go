package main

import (
	"context"
	"encoding/csv"
	"encoding/hex"
	"encoding/json"
	"errors"
	"fmt"
	"io"
	"math/big"
	"net/http"
	"os"
	"strconv"
	"strings"
	"sync"
	"sync/atomic"
	"time"

	"github.com/ethereum/go-ethereum/common"
	"github.com/vocdoni/vote-frame/farcasterapi"
	"github.com/vocdoni/vote-frame/farcasterapi/neynar"
	"github.com/vocdoni/vote-frame/mongo"
	"go.vocdoni.io/dvote/api"
	"go.vocdoni.io/dvote/apiclient"
	"go.vocdoni.io/dvote/httprouter"
	"go.vocdoni.io/dvote/httprouter/apirest"
	"go.vocdoni.io/dvote/log"
	"go.vocdoni.io/dvote/types"
	"go.vocdoni.io/dvote/vochain/state"
)

const (
	devMaxElectionSize     = 5000
	stageMaxElectionSize   = 100000
	defaultMaxElectionSize = 200000
	maxNumOfCsvRecords     = 10000
<<<<<<< HEAD
	maxBatchParticipants   = 8000
=======
	maxBatchParticipants   = 5000
>>>>>>> 93174e84

	POAP_CSV_HEADER = "ID,Collection,ENS,Minting Date,Tx Count,Power"
)

var (
	// maxElectionSize is the maximum number of participants in an election
	maxElectionSize = defaultMaxElectionSize

	// ErrNoValidParticipants is returned when no valid participants are found
	ErrNoValidParticipants = fmt.Errorf("no valid participants")
	// ErrUserNotFoundInFarcaster is returned when a user is not found in the farcaster API
	ErrUserNotFoundInFarcaster = fmt.Errorf("user not found in farcaster")
)

// FrameCensusType is a custom type to identify the different types of censuses.
type FrameCensusType int

const (
	// FrameCensusTypeAllFarcaster is the default census type and includes all
	// the users in the Farcaster network.
	FrameCensusTypeAllFarcaster FrameCensusType = iota
	// FrameCensusTypeCSV is a census created from a CSV file containing
	// Ethereum addresses and weights.
	FrameCensusTypeCSV
	// FrameCensusTypeChannelGated is a census created from the users who follow
	// a specific Warpcast Channel.
	FrameCensusTypeChannelGated
	// FrameCensusTypeFollowers is a census created from the users who follow a
	// specific user in the Farcaster network.
	FrameCensusTypeFollowers
	// FrameCensusTypeFile is a census created from a file.
	FrameCensusTypeFile
)

// CensusInfo contains the information of a census.
type CensusInfo struct {
	Root               types.HexBytes `json:"root"`
	Url                string         `json:"uri"`
	Size               uint64         `json:"size"`
	Usernames          []string       `json:"usernames,omitempty"`
	FromTotalAddresses uint32         `json:"fromTotalAddresses,omitempty"`

	Error    string          `json:"-"`
	Progress uint32          `json:"-"` // Progress of the census creation process (0-100)
	Type     FrameCensusType `json:"-"` // Type of the census
}

// FromFile loads the census information from a file.
func (c *CensusInfo) FromFile(file string) error {
	log.Debugw("loading census from file", "file", file)
	data, err := os.ReadFile(file)
	if err != nil {
		return err
	}
	if err := json.Unmarshal(data, c); err != nil {
		return err
	}
	// Set the type of the census
	c.Type = FrameCensusTypeFile
	return nil
}

// FarcasterParticipant is a participant in the Farcaster network to be included in the census.
type FarcasterParticipant struct {
	PubKey   []byte   `json:"pubkey"`
	Weight   *big.Int `json:"weight"`
	Username string   `json:"username"`
}

// CreateCensus creates a new census from a list of participants.
<<<<<<< HEAD
func (v *vocdoniHandler) CreateCensus(cli *apiclient.HTTPclient, participants []*FarcasterParticipant,
=======
func CreateCensus(cli *apiclient.HTTPclient, participants []*FarcasterParticipant,
>>>>>>> 93174e84
	censusType FrameCensusType,
) (*CensusInfo, error) {
	censusList := api.CensusParticipants{}
	for _, p := range participants {
		voterID := state.NewVoterID(state.VoterIDTypeEd25519, p.PubKey)
		censusList.Participants = append(censusList.Participants, api.CensusParticipant{
			Key:    voterID.Address(),
			Weight: (*types.BigInt)(p.Weight),
		})
	}
	if len(censusList.Participants) == 0 {
		return nil, ErrNoValidParticipants
	}
	censusID, err := cli.NewCensus(api.CensusTypeWeighted)
	if err != nil {
		return nil, err
	}
	// Add the participants to the census, if the number of participants is less
	// than the maxBatchParticipants add them all at once, otherwise split them
	// into batches
	if len(censusList.Participants) < maxBatchParticipants {
		if err := cli.CensusAddParticipants(censusID, &censusList); err != nil {
			return nil, err
		}
	} else {
		log.Debugw("max batch participants exceeded", "participants", len(censusList.Participants))
		// Split the participants into batches
		idxBatch := 0
		for i := 0; i < len(censusList.Participants); i += maxBatchParticipants {
			to := i + maxBatchParticipants
			if to > len(censusList.Participants) {
				to = len(censusList.Participants)
			}
			batch := api.CensusParticipants{Participants: censusList.Participants[i:to]}
			if err := cli.CensusAddParticipants(censusID, &batch); err != nil {
				return nil, err
			}
			idxBatch++
<<<<<<< HEAD
			log.Debugw("census batch added, sleeping 0.5s...", "index", idxBatch, "from", i, "to", to)
			time.Sleep(500 * time.Millisecond)
=======
			log.Debugw("census batch added", "index", idxBatch, "from", i, "to", to)
>>>>>>> 93174e84
		}
	}
	// increase the http client timeout to 5 minutes to allow to publish large
	// censuses
	cli.SetTimeout(5 * time.Minute)
	root, url, err := cli.CensusPublish(censusID)
	if err != nil {
		log.Warnw("failed to publish census", "censusID", censusID, "error", err, "participants", len(censusList.Participants))
		return nil, err
	}
	cli.SetTimeout(apiclient.DefaultTimeout)

	size, err := cli.CensusSize(censusID)
	if err != nil {
		log.Warnw("failed to get census size", "censusID", censusID, "error", err, "participants", len(censusList.Participants))
		return nil, err
	}
	return &CensusInfo{
		Root: root,
		Url:  url,
		Size: size,
		Type: censusType,
	}, nil
}

// censusCSV creates a new census from a CSV file containing Ethereum addresses and weights.
// It builds the census async and returns the census ID.
func (v *vocdoniHandler) censusCSV(msg *apirest.APIdata, ctx *httprouter.HTTPContext) error {
	censusID, err := v.cli.NewCensus(api.CensusTypeWeighted)
	if err != nil {
		return err
	}
	v.censusCreationMap.Store(censusID.String(), CensusInfo{})
	totalCSVaddresses := uint32(0)
	go func() {
		startTime := time.Now()
		log.Debugw("building census from csv", "censusID", censusID)
		var participants []*FarcasterParticipant
		participants, totalCSVaddresses, err = v.farcasterCensusFromEthereumCSV(msg.Data, censusID)
		if err != nil {
			log.Warnw("failed to build census from ethereum csv", "err", err.Error())
			v.censusCreationMap.Store(censusID.String(), CensusInfo{Error: err.Error()})
			return
		}
<<<<<<< HEAD
		ci, err := v.CreateCensus(v.cli, participants, FrameCensusTypeCSV)
=======
		ci, err := CreateCensus(v.cli, participants, FrameCensusTypeCSV)
>>>>>>> 93174e84
		if err != nil {
			log.Errorw(err, "failed to create census")
			v.censusCreationMap.Store(censusID.String(), CensusInfo{Error: err.Error()})
			return
		}

		// since each participant can have multiple signers, we need to get the unique usernames
		uniqueParticipantsMap := make(map[string]struct{})
		for _, p := range participants {
			uniqueParticipantsMap[p.Username] = struct{}{}
		}
		uniqueParticipants := []string{}
		for k := range uniqueParticipantsMap {
			uniqueParticipants = append(uniqueParticipants, k)
		}
		ci.Usernames = uniqueParticipants
		ci.FromTotalAddresses = totalCSVaddresses
		log.Infow("census created from CSV",
			"censusID", censusID.String(),
			"size", len(ci.Usernames),
			"duration", time.Since(startTime),
			"fromTotalAddresses", totalCSVaddresses)
		v.censusCreationMap.Store(censusID.String(), *ci)
	}()
	data, err := json.Marshal(map[string]string{"censusId": censusID.String()})
	if err != nil {
		return err
	}
	return ctx.Send(data, http.StatusOK)
}

// censusChannelExists checks if a Warpcast Channel exists. It returns a NotFound
// error if the channel does not exist. If the channelID is not provided, it
// returns a BadRequest error. If the channel exists, it returns a 200 OK.
func (v *vocdoniHandler) censusChannelExists(_ *apirest.APIdata, ctx *httprouter.HTTPContext) error {
	channelID := ctx.URLParam("channelID")
	if channelID == "" {
		return ctx.Send([]byte("channelID is required"), http.StatusBadRequest)
	}
	exists, err := v.fcapi.ChannelExists(channelID)
	if err != nil {
		return err
	}
	if !exists {
		return ctx.Send(nil, http.StatusNotFound)
	}
	return ctx.Send(nil, http.StatusOK)
}

// censusChannel creates a new census that includes the users who follow a
// specific Warpcast Channel. It builds the census async and returns the census
// ID. If no channelID is provided, it returns a BadRequest error. If the
// channel does not exist, it returns a NotFound error. The process of creating
// the census includes fetching the users FIDs from the farcaster API and
// querying the database to get the users signer keys. The census is created
// from the participants and the progress is updated in the queue.
func (v *vocdoniHandler) censusChannel(_ *apirest.APIdata, ctx *httprouter.HTTPContext) error {
	// check if channelID is provided, it is required so if it's not provided
	// return a BadRequest error
	channelID := ctx.URLParam("channelID")
	if channelID == "" {
		return ctx.Send([]byte("channelID is required"), http.StatusBadRequest)
	}
	// check if the channel exists, if not return a NotFound error. If something
	// fails when checking the channel existence, return the error.
	exists, err := v.fcapi.ChannelExists(channelID)
	if err != nil {
		return err
	}
	if !exists {
		return ctx.Send([]byte("channel not found"), http.StatusNotFound)
	}
	// create a censusID for the queue and store into it
	censusID, err := v.cli.NewCensus(api.CensusTypeWeighted)
	if err != nil {
		return err
	}
	v.censusCreationMap.Store(censusID.String(), CensusInfo{})
	// run a goroutine to create the census, update the queue with the progress,
	// and update the queue result when it's ready
	go func() {
		internalCtx, cancel := context.WithCancel(context.Background())
		defer cancel()
		// get the fids of the users in the channel from neynar farcaster API, if
		// the channel does not exist, return a NotFound error
		users, err := v.fcapi.ChannelFIDs(internalCtx, channelID)
		if err != nil {
			v.censusCreationMap.Store(censusID.String(), CensusInfo{Error: err.Error()})
			return
		}
		participants, errFids := v.farcasterCensusFromFids(internalCtx, users, censusID)
		for fid, err := range errFids {
			if errors.Is(err, mongo.ErrUserUnknown) {
				log.Warnw("user not found in database", "fid", fid)
			} else {
				log.Warnw("error fetching user from database", "fid", fid, "error", err)
			}
		}
		if len(participants) == 0 {
			v.censusCreationMap.Store(censusID.String(), CensusInfo{Error: "no valid participants"})
			return
		}
		// create the census from the participants
<<<<<<< HEAD
		censusInfo, err := v.CreateCensus(v.cli, participants, FrameCensusTypeChannelGated)
=======
		censusInfo, err := CreateCensus(v.cli, participants, FrameCensusTypeChannelGated)
>>>>>>> 93174e84
		if err != nil {
			v.censusCreationMap.Store(censusID.String(), CensusInfo{Error: err.Error()})
			return
		}
		v.censusCreationMap.Store(censusID.String(), *censusInfo)
		log.Infow("census created from channel",
			"channelID", channelID,
			"errorFids", len(errFids),
			"successFids", len(users)-len(errFids),
			"totalFids", len(users),
			"participants", len(participants))
	}()
	// return the censusID to the client
	data, err := json.Marshal(map[string]string{"censusId": censusID.String()})
	if err != nil {
		return err
	}
	return ctx.Send(data, http.StatusOK)
}

func (v *vocdoniHandler) censusFollowers(_ *apirest.APIdata, ctx *httprouter.HTTPContext) error {
	// check if userFid is provided, it is required so if it's not provided
	// return a BadRequest error
	strUserFid := ctx.URLParam("userFid")
	if strUserFid == "" {
		return ctx.Send([]byte("userFid is required"), http.StatusBadRequest)
	}
	userFid, err := strconv.ParseUint(strUserFid, 10, 64)
	if err != nil {
		return ctx.Send([]byte("invalid userFid"), http.StatusBadRequest)
	}
	// create a censusID for the queue and store into it
	censusID, err := v.cli.NewCensus(api.CensusTypeWeighted)
	if err != nil {
		return err
	}
	v.censusCreationMap.Store(censusID.String(), CensusInfo{})
	// run a goroutine to create the census, update the queue with the progress,
	// and update the queue result when it's ready
	go func() {
		internalCtx, cancel := context.WithCancel(context.Background())
		defer cancel()
		users, err := v.fcapi.UserFollowers(internalCtx, userFid)
		if err != nil {
			v.censusCreationMap.Store(censusID.String(), CensusInfo{Error: err.Error()})
			return
		}
		participants, errFids := v.farcasterCensusFromFids(internalCtx, users, censusID)
		for fid, err := range errFids {
			if errors.Is(err, mongo.ErrUserUnknown) {
				log.Warnw("user not found in database", "fid", fid)
			} else {
				log.Warnw("error fetching user from database", "fid", fid, "error", err)
			}
		}
		if len(participants) == 0 {
			v.censusCreationMap.Store(censusID.String(), CensusInfo{Error: "no valid participants"})
			return
		}
		// create the census from the participants
<<<<<<< HEAD
		censusInfo, err := v.CreateCensus(v.cli, participants, FrameCensusTypeFollowers)
=======
		censusInfo, err := CreateCensus(v.cli, participants, FrameCensusTypeFollowers)
>>>>>>> 93174e84
		if err != nil {
			v.censusCreationMap.Store(censusID.String(), CensusInfo{Error: err.Error()})
			return
		}
		v.censusCreationMap.Store(censusID.String(), *censusInfo)
		log.Infow("census created from user followers",
			"userFid", userFid,
			"errorFids", len(errFids),
			"successFids", len(users)-len(errFids),
			"totalFids", len(users),
			"participants", len(participants))
	}()
	// return the censusID to the client
	data, err := json.Marshal(map[string]string{"censusId": censusID.String()})
	if err != nil {
		return err
	}
	return ctx.Send(data, http.StatusOK)
}

// censusQueueInfo returns the status of the census creation process.
// Returns 204 if the census is not yet ready or not found.
func (v *vocdoniHandler) censusQueueInfo(msg *apirest.APIdata, ctx *httprouter.HTTPContext) error {
	censusID := ctx.URLParam("censusID")
	iCensusInfo, ok := v.censusCreationMap.Load(censusID)
	if !ok {
		return ctx.Send(nil, http.StatusNotFound)
	}
	censusInfo, ok := iCensusInfo.(CensusInfo)
	if !ok {
		return ctx.Send(nil, http.StatusNotFound)
	}
	if censusInfo.Error != "" {
		return ctx.Send([]byte(censusInfo.Error), http.StatusInternalServerError)
	}
	if censusInfo.Root == nil {
		data, err := json.Marshal(map[string]uint32{
			"progress": censusInfo.Progress,
		})
		if err != nil {
			return err
		}
		return ctx.Send(data, http.StatusAccepted)
	}
	if censusInfo.Type != FrameCensusTypeCSV {
		censusInfo.Usernames = nil
	}
	data, err := json.Marshal(censusInfo)
	if err != nil {
		return err
	}
	return ctx.Send(data, http.StatusOK)
}

func (v *vocdoniHandler) farcasterCensusFromEthereumCSV(csv []byte, censusID types.HexBytes) ([]*FarcasterParticipant, uint32, error) {
	records, err := ParseCSV(csv)
	if err != nil {
		return nil, 0, err
	}
	return v.processCensusRecords(records, censusID)
}

// farcasterCensusFromFids creates a list of Farcaster participants from a list
// of FIDs. It queries the database to get the users signer keys and creates the
// participants from them. It returns the list of participants and a map of the
// FIDs that failed to get the users from the database or decoding the keys.
func (v *vocdoniHandler) farcasterCensusFromFids(ctx context.Context, fids []uint64,
	censusID types.HexBytes,
) ([]*FarcasterParticipant, map[uint64]error) {
	// get participants from the users fids, quering the database and to get the
	// users public keys
	participants := []*FarcasterParticipant{}
	totalFids := uint32(len(fids))
	errorFids := make(map[uint64]error)
	for i, fid := range fids {
		v.updateCensusProgress(ctx, censusID, 100*uint32(i)/totalFids)
		user, err := v.db.User(fid)
		if err != nil {
			errorFids[fid] = err
			continue
		}
		for _, signer := range user.Signers {
			signerBytes, err := hex.DecodeString(strings.TrimPrefix(signer, "0x"))
			if err != nil {
				errorFids[fid] = err
				continue
			}
			participants = append(participants, &FarcasterParticipant{
				PubKey:   signerBytes,
				Weight:   big.NewInt(1),
				Username: user.Username,
			})
		}
	}
	return participants, errorFids
}

func (v *vocdoniHandler) updateCensusProgress(ctx context.Context, censusID types.HexBytes, progress uint32) {
	select {
	case <-ctx.Done():
		return
	default:
		censusInfo, ok := v.censusCreationMap.Load(censusID.String())
		if !ok {
			return
		}
		ci := censusInfo.(CensusInfo)
		// no need to update the progress if the census is already ready
		if ci.Root != nil {
			return
		}
		ci.Progress = progress
		v.censusCreationMap.Store(censusID.String(), ci)
	}
}

// processRecord processes a single record of a plain-text census and returns the corresponding Farcaster participants.
// The record is expected to be a string containing the address and the weight.
// Returns the list of participants and the total number of unique addresses available in the records.
func (v *vocdoniHandler) processCensusRecords(records [][]string, censusID types.HexBytes) ([]*FarcasterParticipant, uint32, error) {
	// Create a context to cancel the goroutines
	ctx, cancel := context.WithCancel(context.Background())
	defer cancel()

	// build a map for unique addresses and their weights
	addressMap := make(map[string]*big.Int)
	for _, record := range records {
		if len(record) != 2 {
			return nil, 0, fmt.Errorf("invalid record: %v", record)
		}
		var weight *big.Int
		var ok bool
		address := ""
		weightRecord := ""
		if common.IsHexAddress(record[0]) {
			address = common.HexToAddress(record[0]).Hex()
			weightRecord = record[1]
		} else if common.IsHexAddress(record[1]) {
			address = common.HexToAddress(record[1]).Hex()
			weightRecord = record[0]
		} else {
			log.Warnf("invalid record: %v", record)
			continue
		}
		weight, ok = new(big.Int).SetString(weightRecord, 10)
		if !ok {
			log.Warnf("invalid weight for address %s: %s", address, weightRecord)
			continue
		}
		// Add the weight to the address if it already exists
		if _, ok := addressMap[address]; ok {
			addressMap[address].Add(addressMap[address], weight)
		} else {
			addressMap[address] = weight
		}
	}

	uniqueAddressesCount := uint32(len(addressMap))
	if uniqueAddressesCount == 0 {
		return nil, 0, ErrNoValidParticipants
	}

	// Fetch the users from the database concurrently
	var wg sync.WaitGroup
	participantsCh := make(chan *FarcasterParticipant) // Channel to collect participants
	pendingAddressesCh := make(chan string)            // Channel to collect pending addresses
	concurrencyLimit := make(chan struct{}, 10)        // Concurrency limiter, N is the max number of goroutines
	participants := []*FarcasterParticipant{}
	pendingAddresses := []string{}
	var processedAddresses atomic.Uint32

	// Start goroutines to consume data from channels
	go func() {
		for {
			select {
			case <-ctx.Done():
				return
			case participant, ok := <-participantsCh:
				if !ok {
					log.Debugw("collected valid database participants", "count", len(participants))
					return
				}
				participants = append(participants, participant)
			}
		}
	}()

	go func() {
		for {
			select {
			case <-ctx.Done():
				return
			case addr, ok := <-pendingAddressesCh:
				if !ok {
					log.Debugw("collected pending participants", "count", len(pendingAddresses))
					return
				}
				pendingAddresses = append(pendingAddresses, addr)
			}
		}
	}()

	// Progress update goroutine
	go func() {
		logTicker := time.NewTicker(2 * time.Second)
		defer logTicker.Stop()
		for {
			select {
			case <-ctx.Done():
				v.updateCensusProgress(ctx, censusID, 100*processedAddresses.Load()/uniqueAddressesCount)
				return
			case <-logTicker.C:
				processed := processedAddresses.Load()
				v.updateCensusProgress(ctx, censusID, 100*processed/uniqueAddressesCount)
				log.Debugw("census creation",
					"processed", processed,
					"total", uniqueAddressesCount,
					"progress", 100*processed/uniqueAddressesCount,
				)
			}
		}
	}()

	// Processing addresses
	for address := range addressMap {
		concurrencyLimit <- struct{}{}
		wg.Add(1)
		go func(addr string) {
			defer wg.Done()
			defer func() { <-concurrencyLimit }() // Release semaphore

			user, err := v.db.UserByAddress(addr)
			if err != nil {
				if !errors.Is(err, mongo.ErrUserUnknown) {
					log.Warnw("error fetching user from database", "address", addr, "error", err)
				} else {
					pendingAddressesCh <- addr
				}
				return
			}
			if len(user.Signers) == 0 {
				pendingAddressesCh <- addr
				return
			}
			for _, signer := range user.Signers {
				signerBytes, err := hex.DecodeString(strings.TrimPrefix(signer, "0x"))
				if err != nil {
					log.Warnw("error decoding signer", "signer", signer, "err", err)
					continue
				}
				participantsCh <- &FarcasterParticipant{
					PubKey:   signerBytes,
					Weight:   addressMap[addr],
					Username: user.Username,
				}
			}
			processedAddresses.Add(1)
		}(address)
	}

	wg.Wait()
	close(participantsCh)
	close(pendingAddressesCh)
	close(concurrencyLimit)

	// Fetch the remaining users from the farcaster API
	count := 0
	log.Debugw("fetching users from farcaster", "count", len(pendingAddresses))
	for i := 0; i < len(pendingAddresses); i += neynar.MaxAddressesPerRequest {
		// Fetch the user data from the farcaster API
		ctx2, cancel := context.WithTimeout(ctx, 10*time.Second)
		defer cancel()
		to := i + neynar.MaxAddressesPerRequest
		if to > len(pendingAddresses) {
			to = len(pendingAddresses)
		}
		log.Debugw("fetching users from farcaster", "from", i, "to", to)
		usersData, err := v.fcapi.UserDataByVerificationAddress(ctx2, pendingAddresses[i:to])
		if err != nil {
			if errors.Is(err, farcasterapi.ErrNoDataFound) {
				break
			}
			return nil, 0, err
		}
		for _, userData := range usersData {
			// Add or update the user on the database
			dbUser, err := v.db.User(userData.FID)
			if err != nil {
				if !errors.Is(err, mongo.ErrUserUnknown) {
					return nil, 0, err
				}
				if err := v.db.AddUser(
					userData.FID,
					userData.Username,
					userData.VerificationsAddresses,
					userData.Signers,
					userData.CustodyAddress,
					0,
				); err != nil {
					return nil, 0, err
				}
			} else {
				dbUser.Addresses = userData.VerificationsAddresses
				dbUser.Username = userData.Username
				dbUser.Signers = userData.Signers
				dbUser.CustodyAddress = userData.CustodyAddress
				if err := v.db.UpdateUser(dbUser); err != nil {
					return nil, 0, err
				}
			}
			// find the addres on the map to get the weight
			var weight *big.Int
			var ok bool
			for _, addr := range userData.VerificationsAddresses {
				weight, ok = addressMap[common.HexToAddress(addr).Hex()]
				if ok {
					break
				}
			}

			if weight == nil {
				log.Warnf("weight not found for user %s with address %v", userData.Username, userData.VerificationsAddresses)
				continue
			}
			// Add the user to the participants list (with all the signers)
			for _, signer := range userData.Signers {
				signerBytes, err := hex.DecodeString(strings.TrimPrefix(signer, "0x"))
				if err != nil {
					log.Warnw("error decoding signer", "signer", signer, "err", err)
					continue
				}
				participants = append(participants, &FarcasterParticipant{
					PubKey:   signerBytes,
					Weight:   weight,
					Username: userData.Username,
				})
			}
			count++
		}
		processedAddresses.Add(uint32(to - i))
	}
	if len(pendingAddresses) > 0 {
		log.Infow("users found on farcaster", "count", count, "ratio", fmt.Sprintf("%.2f%%", 100*float64(count)/float64(len(pendingAddresses))))
	}
	return participants, uint32(len(addressMap)), nil
}

func ParseCSV(csvData []byte) ([][]string, error) {
	if len(csvData) == 0 {
		return nil, fmt.Errorf("empty csv")
	}
	csvType := "Weight-Balance"

	// get the first line of the csv to check if it's a POAP csv
	firstLine := strings.Split(string(csvData), "\n")[0]
	if strings.Contains(firstLine, POAP_CSV_HEADER) {
		csvType = "POAP"
	}
	var records [][]string
	log.Infow("parsing csv", "type", csvType)
	switch csvType {
	case "Weight-Balance":
		// Convert the byte slice to a reader
		r := csv.NewReader(strings.NewReader(string(csvData)))
		r.Comment = '#'
		r.TrimLeadingSpace = true // trim leading space of each field
		r.FieldsPerRecord = 2     // expect 2 fields per record
		count := 0
		for {
			record, err := r.Read()
			if err == io.EOF {
				break
			}
			if err != nil {
				return nil, err
			}
			records = append(records, record)
			count++
			if count > maxNumOfCsvRecords {
				return nil, fmt.Errorf("max number of records exceeded")
			}
		}
	case "POAP":
		// Convert the byte slice to a reader
		r := csv.NewReader(strings.NewReader(string(csvData)))
		r.Comment = '#'
		r.TrimLeadingSpace = true // trim leading space of each field
		r.FieldsPerRecord = 6     // expect 6 fields per record
		count := 0
		firstLine := true
		for {
			record, err := r.Read()
			if err == io.EOF {
				break
			}
			if err != nil {
				return nil, err
			}
			if firstLine {
				firstLine = false
				continue
			}
			records = append(records, []string{record[1], "1"})
			count++
			if count > maxNumOfCsvRecords {
				return nil, fmt.Errorf("max number of records exceeded")
			}
		}

	}
	return records, nil
}<|MERGE_RESOLUTION|>--- conflicted
+++ resolved
@@ -35,11 +35,7 @@
 	stageMaxElectionSize   = 100000
 	defaultMaxElectionSize = 200000
 	maxNumOfCsvRecords     = 10000
-<<<<<<< HEAD
 	maxBatchParticipants   = 8000
-=======
-	maxBatchParticipants   = 5000
->>>>>>> 93174e84
 
 	POAP_CSV_HEADER = "ID,Collection,ENS,Minting Date,Tx Count,Power"
 )
@@ -110,11 +106,7 @@
 }
 
 // CreateCensus creates a new census from a list of participants.
-<<<<<<< HEAD
-func (v *vocdoniHandler) CreateCensus(cli *apiclient.HTTPclient, participants []*FarcasterParticipant,
-=======
 func CreateCensus(cli *apiclient.HTTPclient, participants []*FarcasterParticipant,
->>>>>>> 93174e84
 	censusType FrameCensusType,
 ) (*CensusInfo, error) {
 	censusList := api.CensusParticipants{}
@@ -153,12 +145,8 @@
 				return nil, err
 			}
 			idxBatch++
-<<<<<<< HEAD
-			log.Debugw("census batch added, sleeping 0.5s...", "index", idxBatch, "from", i, "to", to)
-			time.Sleep(500 * time.Millisecond)
-=======
-			log.Debugw("census batch added", "index", idxBatch, "from", i, "to", to)
->>>>>>> 93174e84
+			log.Debugw("census batch added, sleeping 100ms...", "index", idxBatch, "from", i, "to", to)
+			time.Sleep(100 * time.Millisecond)
 		}
 	}
 	// increase the http client timeout to 5 minutes to allow to publish large
@@ -203,11 +191,7 @@
 			v.censusCreationMap.Store(censusID.String(), CensusInfo{Error: err.Error()})
 			return
 		}
-<<<<<<< HEAD
-		ci, err := v.CreateCensus(v.cli, participants, FrameCensusTypeCSV)
-=======
 		ci, err := CreateCensus(v.cli, participants, FrameCensusTypeCSV)
->>>>>>> 93174e84
 		if err != nil {
 			log.Errorw(err, "failed to create census")
 			v.censusCreationMap.Store(censusID.String(), CensusInfo{Error: err.Error()})
@@ -311,11 +295,7 @@
 			return
 		}
 		// create the census from the participants
-<<<<<<< HEAD
-		censusInfo, err := v.CreateCensus(v.cli, participants, FrameCensusTypeChannelGated)
-=======
 		censusInfo, err := CreateCensus(v.cli, participants, FrameCensusTypeChannelGated)
->>>>>>> 93174e84
 		if err != nil {
 			v.censusCreationMap.Store(censusID.String(), CensusInfo{Error: err.Error()})
 			return
@@ -376,11 +356,7 @@
 			return
 		}
 		// create the census from the participants
-<<<<<<< HEAD
-		censusInfo, err := v.CreateCensus(v.cli, participants, FrameCensusTypeFollowers)
-=======
 		censusInfo, err := CreateCensus(v.cli, participants, FrameCensusTypeFollowers)
->>>>>>> 93174e84
 		if err != nil {
 			v.censusCreationMap.Store(censusID.String(), CensusInfo{Error: err.Error()})
 			return
