--- conflicted
+++ resolved
@@ -258,21 +258,6 @@
 		}
 		// add community to the list
 		communities.Communities = append(communities.Communities, &Community{
-<<<<<<< HEAD
-			ID:              c.ID,
-			Name:            c.Name,
-			LogoURL:         c.ImageURL,
-			GroupChatURL:    c.GroupChatURL,
-			Admins:          admins,
-			Notifications:   c.Notifications,
-			CensusType:      c.Census.Type,
-			CensusAddresses: cAddresses,
-			CensusChannel:   cChannel,
-			UserRef:         userRef,
-			Channels:        c.Channels,
-			Disabled:        c.Disabled,
-			Ready:           ready,
-=======
 			ID:                   c.ID,
 			Name:                 c.Name,
 			LogoURL:              c.ImageURL,
@@ -285,8 +270,8 @@
 			UserRef:              userRef,
 			Channels:             c.Channels,
 			Disabled:             c.Disabled,
+			Ready:                ready,
 			CanSendAnnouncements: c.LastAnnouncement.Add(DefaultAnnouncementTimeSpan).Before(time.Now()),
->>>>>>> 2c0840c1
 		})
 	}
 	res, err := json.Marshal(communities)
@@ -343,21 +328,6 @@
 	}
 	// encode the community
 	res, err := json.Marshal(Community{
-<<<<<<< HEAD
-		ID:              dbCommunity.ID,
-		Name:            dbCommunity.Name,
-		LogoURL:         dbCommunity.ImageURL,
-		GroupChatURL:    dbCommunity.GroupChatURL,
-		Admins:          admins,
-		Notifications:   dbCommunity.Notifications,
-		CensusType:      dbCommunity.Census.Type,
-		CensusAddresses: cAddresses,
-		CensusChannel:   cChannel,
-		UserRef:         userRef,
-		Channels:        dbCommunity.Channels,
-		Disabled:        dbCommunity.Disabled,
-		Ready:           ready,
-=======
 		ID:                   dbCommunity.ID,
 		Name:                 dbCommunity.Name,
 		LogoURL:              dbCommunity.ImageURL,
@@ -370,8 +340,8 @@
 		UserRef:              userRef,
 		Channels:             dbCommunity.Channels,
 		Disabled:             dbCommunity.Disabled,
+		Ready:                ready,
 		CanSendAnnouncements: dbCommunity.LastAnnouncement.Add(DefaultAnnouncementTimeSpan).Before(time.Now()),
->>>>>>> 2c0840c1
 	})
 	if err != nil {
 		return ctx.Send([]byte("error encoding community"), http.StatusInternalServerError)
@@ -399,7 +369,7 @@
 		return ctx.Send([]byte(err.Error()), http.StatusInternalServerError)
 	}
 	// encode the status
-	res, err := json.Marshal(CommunityStatus{
+	res, err := json.Marshal(Community{
 		Ready:    ready,
 		Progress: progress,
 	})
