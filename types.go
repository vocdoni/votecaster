package main

import (
	"time"

	"github.com/vocdoni/vote-frame/mongo"
	"github.com/vocdoni/vote-frame/reputation"
)

const (
	maxElectionDuration = 24 * time.Hour * 15
	minPaginatedItems   = int64(1)
	maxPaginatedItems   = int64(100)
)

// VotecasterProfile is the profile of a votecaster user.
type VotecasterProfile struct {
	User               *mongo.User             `json:"user"`
	Polls              []mongo.ElectionRanking `json:"polls"`
	MutedUsers         []*mongo.User           `json:"mutedUsers"`
	Delegations        []mongo.Delegation      `json:"delegations"`
	Reputation         reputation.Reputation  `json:"reputation"`
	WarpcastAPIEnabled bool                    `json:"warpcastApiEnabled"`
}

// FarcasterProfile is the profile of a farcaster user.
type FarcasterProfile struct {
	Bio           string   `json:"bio"`
	Custody       string   `json:"custody"`
	DisplayName   string   `json:"displayName"`
	FID           uint64   `json:"fid"`
	Avatar        string   `json:"pfpUrl"`
	Username      string   `json:"username"`
	Verifications []string `json:"verifications"`
}

// WarpcastAPIKey is the user API key for the warpcast API service.
type WarpcastAPIKey struct {
	APIKey string `json:"apiKey"`
}

// ElectionCreateRequest is the request received by the farcaster auth, when creating an election.
type ElectionCreateRequest struct {
	ElectionDescription
	Profile          *FarcasterProfile `json:"profile,omitempty"`
	Census           *CensusInfo       `json:"census,omitempty"`
	NotifyUsers      bool              `json:"notifyUsers"`
	NotificationText string            `json:"notificationText"`
	CommunityID      *string           `json:"community,omitempty"`
}

// ElectionDescription defines the parameters for a new election.
type ElectionDescription struct {
	Question          string        `json:"question"`
	Options           []string      `json:"options"`
	Duration          time.Duration `json:"duration"`
	Overwrite         bool          `json:"overwrite"`
	UsersCount        uint32        `json:"usersCount"`
	UsersCountInitial uint32        `json:"usersCountInitial"`
}

// ElectionInfo defines the full details for an election, used by the API.
type ElectionInfo struct {
	CreatedTime             time.Time                `json:"createdTime"`
	ElectionID              string                   `json:"electionId"`
	LastVoteTime            time.Time                `json:"lastVoteTime"`
	EndTime                 time.Time                `json:"endTime"`
	Question                string                   `json:"question"`
	CastedVotes             uint64                   `json:"voteCount"`
	CastedWeight            string                   `json:"castedWeight,omitempty"`
	CensusParticipantsCount uint64                   `json:"censusParticipantsCount"`
	Turnout                 float32                  `json:"turnout"`
	FID                     uint64                   `json:"createdByFID,omitempty"`
	Username                string                   `json:"createdByUsername,omitempty"`
	Displayname             string                   `json:"createdByDisplayname,omitempty"`
	TotalWeight             string                   `json:"totalWeight,omitempty"`
	Participants            []uint64                 `json:"participants,omitempty"`
	Choices                 []string                 `json:"options,omitempty"`
	Votes                   []string                 `json:"tally,omitempty"`
	Finalized               bool                     `json:"finalized"`
	Community               *mongo.ElectionCommunity `json:"community,omitempty"`
}

// RankedElection defines the attributes of a ranked election
type RankedElection struct {
	CreatedTime             time.Time  `json:"createdTime"`
	ElectionID              string     `json:"electionId"`
	LastVoteTime            time.Time  `json:"lastVoteTime"`
	Question                string     `json:"title"`
	CastedVotes             uint64     `json:"voteCount"`
	CensusParticipantsCount uint64     `json:"censusParticipantsCount"`
	Username                string     `json:"createdByUsername"`
	Displayname             string     `json:"createdByDisplayname"`
	Community               *Community `json:"community,omitempty"`
}

// RankedElections defines the list of ranked elections and the pagination info
type RankedElections struct {
	Elections  []*RankedElection `json:"polls"`
	Pagination *Pagination       `json:"pagination,omitempty"`
}

// CensusToken defines the parameters for a census token
type CensusToken struct {
	Address    string `json:"address"`
	Blockchain string `json:"blockchain"`
}

// CensusTokensRequest wraps a token census creation request
type CensusTokensRequest struct {
	Tokens []*CensusToken `json:"tokens"`
}

// Channel defines the attributes of a channel
type Channel struct {
	ID          string `json:"id"`
	Name        string `json:"name"`
	Description string `json:"description"`
	Followers   int    `json:"followerCount"`
	ImageURL    string `json:"image"`
	URL         string `json:"url"`
}

// User defines the attributes of a farcaster user in the farcaster.vote databse
type User struct {
	FID         uint64 `json:"fid"`
	Username    string `json:"username"`
	DisplayName string `json:"displayName"`
	Avatar      string `json:"pfpUrl"`
}

// ChannelList defines the list of channels
type ChannelList struct {
	Channels []*Channel `json:"channels"`
}

// CensusAddress defines the parameters of a address for a community census, is
// also used to check if a source of a future census is valid
type CensusAddress struct {
	Address    string `json:"address"`
	Blockchain string `json:"blockchain"`
}

// Community defines the attributes of a community, including the admins
// (FarcasterProfile), the census addresses (CensusAddress) and the channels
// (Channel)
type Community struct {
<<<<<<< HEAD
	ID              string           `json:"id"`
	Name            string           `json:"name"`
	LogoURL         string           `json:"logoURL"`
	GroupChatURL    string           `json:"groupChat"`
	Admins          []*User          `json:"admins,omitempty"`
	Notifications   bool             `json:"notifications"`
	CensusType      string           `json:"censusType,omitempty"`
	CensusAddresses []*CensusAddress `json:"censusAddresses,omitempty"`
	CensusChannel   *Channel         `json:"censusChannel,omitempty"`
	UserRef         *User            `json:"userRef,omitempty"`
	Channels        []string         `json:"channels,omitempty"`
	Disabled        bool             `json:"disabled"`
	Ready           bool             `json:"ready"`
}

// CommunityStatus defines the status of a community, including if it is ready
// to be used and the progress of the community setup
type CommunityStatus struct {
	Ready    bool `json:"ready"`
	Progress int  `json:"progress"`
=======
	ID                   string           `json:"id"`
	Name                 string           `json:"name"`
	LogoURL              string           `json:"logoURL"`
	GroupChatURL         string           `json:"groupChat"`
	Admins               []*User          `json:"admins,omitempty"`
	Notifications        bool             `json:"notifications"`
	CensusType           string           `json:"censusType,omitempty"`
	CensusAddresses      []*CensusAddress `json:"censusAddresses,omitempty"`
	CensusChannel        *Channel         `json:"censusChannel,omitempty"`
	UserRef              *User            `json:"userRef,omitempty"`
	Channels             []string         `json:"channels,omitempty"`
	Disabled             bool             `json:"disabled"`
	CanSendAnnouncements bool             `json:"canSendAnnouncements"`
>>>>>>> 2c0840c1
}

// CommunityList defines the list of communities
type CommunityList struct {
	Communities []*Community `json:"communities"`
	Pagination  *Pagination  `json:"pagination,omitempty"`
}

// Pagination defines the pagination of a list
type Pagination struct {
	Limit  int64 `json:"limit"`
	Offset int64 `json:"offset"`
	Total  int64 `json:"total"`
}

// ElectionVotersUsernames defines the usernames of the voters and the remaining
// users to vote in an election
type ElectionVotersUsernames struct {
	Usernames []string `json:"usernames"`
}

// DirectNotification defines the required parameters to send a notification
// via direct message
type DirectNotification struct {
	ElectionID string   `json:"electionId"`
	Content    string   `json:"content"`
	FIDs       []uint64 `json:"fids"`
}

// Rminders defines the data related to a election reminders, such as the
// list of remindable voters and the number of reminders that have been already
// sent
type Reminders struct {
	RemindableVoters       map[uint64]string `json:"remindableVoters"`
	RemindableVotersWeight map[uint64]string `json:"votersWeight"`
	AlreadySent            uint64            `json:"alreadySent"`
	MaxReminders           uint64            `json:"maxReminders"`
}

const (
	// IndividualRemindersType is the type of reminder that is sent to each user
	// individually
	IndividualRemindersType = "individual"
	// RankedRemindersType is the type of reminder that is sent to a ranked list
	// of users
	RankedRemindersType = "ranked"
)

// ReminderRequest defines the parameters to send a reminder, including the
// type of reminder, the content of the reminder, the users to send the reminder
// to (for individual reminders) and the number of users to send the reminder
// to (for ranked reminders)
type ReminderRequest struct {
	Type          string            `json:"type"`          // 'individual' or 'ranked'
	Content       string            `json:"content"`       // content of the reminder
	Users         map[uint64]string `json:"users"`         // map of userFID to username for 'individual' type
	NumberOfUsers int               `json:"numberOfUsers"` // number of users to send reminders to for 'ranked' type
}

// ReminderResponse defines the response of a reminder request, including the
// queue ID of the background process that will send the reminders. It allows to
// check the status of the process.
type ReminderResponse struct {
	QueueID string `json:"queueId"`
}

// RemindersStatus defines the status of a reminders process, including the
// number of reminders that have been already sent, the total number of
// reminders to send and the list of users that have failed to receive the
// reminder (with the error message)
type RemindersStatus struct {
	Completed   bool              `json:"completed"`
	ElectionID  string            `json:"electionId"`
	AlreadySent int               `json:"alreadySent"`
	Total       int               `json:"total"`
	Fails       map[string]string `json:"fails,omitempty"`
}

// AnnouncementRequest defines the parameters to send an announcement, including
// the content of the announcement and the users to send the announcement to.
type AnnouncementRequest struct {
	Content string `json:"content"` // content of the reminder
}

// AnnouncementResponse defines the response of an announcement request,
// including the queue ID of the background process that will send the
// announcement. It allows to check the status of the process.
type AnnouncementResponse struct {
	QueuedID string `json:"queuedId"`
}

// AnnouncementStatus defines the status of an announcement process, including
// the number of announcements that have been already sent, the total number of
// announcements to send and the list of users that have failed to receive the
// announcement (with the error message). It also includes the error message in
// case of an global error and a flag to indicate if the process has been
// completed.
type AnnouncementStatus struct {
	CommunityID string            `json:"communityId"`
	Completed   bool              `json:"completed"`
	AlreadySent int               `json:"alreadySent"`
	Total       int               `json:"total"`
	Fails       map[string]string `json:"fails,omitempty"`
	Error       string            `json:"error,omitempty"`
}

// ComposerActionResponse is the response of the composer endpoint, which is a
// redirection to the composer app to be used to create a new election from the
// cast form in warpcast.
type ComposerActionResponse struct {
	Type  string `json:"type"`
	Title string `json:"title"`
	URL   string `json:"url"`
}

// ComposerActionMetadata is the metadata of the composer action, which is used
// to show the action in the warpcast composer selector.
type ComposerActionMetadata struct {
	Type        string `json:"type"`
	Name        string `json:"name"`
	Icon        string `json:"icon"`
	Description string `json:"description"`
	ImageURL    string `json:"imageUrl"`
	Action      struct {
		Type string `json:"type"`
	} `json:"action"`
}<|MERGE_RESOLUTION|>--- conflicted
+++ resolved
@@ -19,7 +19,7 @@
 	Polls              []mongo.ElectionRanking `json:"polls"`
 	MutedUsers         []*mongo.User           `json:"mutedUsers"`
 	Delegations        []mongo.Delegation      `json:"delegations"`
-	Reputation         reputation.Reputation  `json:"reputation"`
+	Reputation         reputation.Reputation   `json:"reputation"`
 	WarpcastAPIEnabled bool                    `json:"warpcastApiEnabled"`
 }
 
@@ -145,28 +145,6 @@
 // (FarcasterProfile), the census addresses (CensusAddress) and the channels
 // (Channel)
 type Community struct {
-<<<<<<< HEAD
-	ID              string           `json:"id"`
-	Name            string           `json:"name"`
-	LogoURL         string           `json:"logoURL"`
-	GroupChatURL    string           `json:"groupChat"`
-	Admins          []*User          `json:"admins,omitempty"`
-	Notifications   bool             `json:"notifications"`
-	CensusType      string           `json:"censusType,omitempty"`
-	CensusAddresses []*CensusAddress `json:"censusAddresses,omitempty"`
-	CensusChannel   *Channel         `json:"censusChannel,omitempty"`
-	UserRef         *User            `json:"userRef,omitempty"`
-	Channels        []string         `json:"channels,omitempty"`
-	Disabled        bool             `json:"disabled"`
-	Ready           bool             `json:"ready"`
-}
-
-// CommunityStatus defines the status of a community, including if it is ready
-// to be used and the progress of the community setup
-type CommunityStatus struct {
-	Ready    bool `json:"ready"`
-	Progress int  `json:"progress"`
-=======
 	ID                   string           `json:"id"`
 	Name                 string           `json:"name"`
 	LogoURL              string           `json:"logoURL"`
@@ -179,8 +157,9 @@
 	UserRef              *User            `json:"userRef,omitempty"`
 	Channels             []string         `json:"channels,omitempty"`
 	Disabled             bool             `json:"disabled"`
+	Ready                bool             `json:"ready"`
 	CanSendAnnouncements bool             `json:"canSendAnnouncements"`
->>>>>>> 2c0840c1
+	Progress             int              `json:"progress"`
 }
 
 // CommunityList defines the list of communities
