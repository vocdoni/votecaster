--- conflicted
+++ resolved
@@ -107,7 +107,6 @@
 	return ctx.Send(jresponse, http.StatusOK)
 }
 
-<<<<<<< HEAD
 func (v *vocdoniHandler) rankingByReputation(_ *apirest.APIdata, ctx *httprouter.HTTPContext) error {
 	users, err := v.db.UserByReputation()
 	if err != nil {
@@ -115,7 +114,14 @@
 	}
 	jresponse, err := json.Marshal(map[string]any{
 		"users": users,
-=======
+	})
+	if err != nil {
+		return fmt.Errorf("failed to marshal response: %w", err)
+	}
+	ctx.SetResponseContentType("application/json")
+	return ctx.Send(jresponse, http.StatusOK)
+}
+
 func (v *vocdoniHandler) electionsByCommunityHandler(_ *apirest.APIdata, ctx *httprouter.HTTPContext) error {
 	// TODO: we should limit and paginate this call
 	id, err := strconv.ParseUint(ctx.URLParam("communityID"), 10, 64)
@@ -154,7 +160,6 @@
 	}
 	jresponse, err := json.Marshal(map[string]any{
 		"polls": elections,
->>>>>>> 19aaf065
 	})
 	if err != nil {
 		return fmt.Errorf("failed to marshal response: %w", err)
