package farcasterapi

import (
	"context"
	"fmt"
)

var (
	ErrNoDataFound = fmt.Errorf("no data found")
)

type API interface {
	// SetFarcasterUser sets the farcaster user with the given fid and signer
	// (UUID or privKey).
	SetFarcasterUser(fid uint64, signer string) error
	// Stop stops the API
	Stop() error
	// LastMentions retrieves the last mentions from the given timestamp, it
	// returns the messages in a slice of APIMessage, the last timestamp and an
	// error if something goes wrong
	LastMentions(ctx context.Context, timestamp uint64) ([]*APIMessage, uint64, error)
	// Reply replies to a cast of the given fid with the given hash and content,
	// it returns an error if something goes wrong
	Reply(ctx context.Context, fid uint64, hash string, content string) error
	// UserDataByFID retrieves the Userdata of the user with the given fid, if
	// something goes wrong, it returns an error
	UserDataByFID(ctx context.Context, fid uint64) (*Userdata, error)
	// UserDataByVerificationAddress retrieves the Userdata of the user with the
	// given verification address, if something goes wrong, it returns an error
	UserDataByVerificationAddress(ctx context.Context, address []string) ([]*Userdata, error)
<<<<<<< HEAD
	// WebhookHandler handles the incoming webhooks from the farcaster API
	WebhookHandler(body []byte) error
=======
	// SignersFromFID retrieves the signers (appkeys) of the user with the given fid
	SignersFromFID(fid uint64) ([]string, error)
>>>>>>> 032459fb
}

type APIMessage struct {
	IsMention bool
	Content   string
	Author    uint64
	Hash      string
}

type Userdata struct {
	FID                    uint64
	Username               string
	CustodyAddress         string
	VerificationsAddresses []string
	Signers                []string
}<|MERGE_RESOLUTION|>--- conflicted
+++ resolved
@@ -28,13 +28,10 @@
 	// UserDataByVerificationAddress retrieves the Userdata of the user with the
 	// given verification address, if something goes wrong, it returns an error
 	UserDataByVerificationAddress(ctx context.Context, address []string) ([]*Userdata, error)
-<<<<<<< HEAD
 	// WebhookHandler handles the incoming webhooks from the farcaster API
 	WebhookHandler(body []byte) error
-=======
 	// SignersFromFID retrieves the signers (appkeys) of the user with the given fid
 	SignersFromFID(fid uint64) ([]string, error)
->>>>>>> 032459fb
 }
 
 type APIMessage struct {
