package hub

import (
	"bytes"
	"context"
	"crypto/ed25519"
	"encoding/hex"
	"encoding/json"
	"fmt"
	"io"
	"net/http"
	"strings"
	"time"

	"github.com/vocdoni/vote-frame/farcasterapi"
	"github.com/vocdoni/vote-frame/farcasterapi/hub/protobufs"
	"github.com/zeebo/blake3"
	"go.vocdoni.io/dvote/log"
	"google.golang.org/protobuf/proto"
)

const (
	// endpoints
	ENDPOINT_CAST_BY_MENTION       = "castsByMention?fid=%d"
	ENDPOINT_SUBMIT_MESSAGE        = "submitMessage"
	ENDPOINT_USERNAME_PROOFS       = "userNameProofsByFid?fid=%d"
	ENDPOINT_VERIFICATIONS         = "verificationsByFid?fid=%d"
	ENDPOINT_IDREGISTRY_BY_ADDRESS = "onChainIdRegistryEventByAddress?address=%s"
	// timeouts
	getCastByMentionTimeout = 15 * time.Second
	submitMessageTimeout    = 5 * time.Minute
	userdataTimeout         = 15 * time.Second
	// message types
	MESSAGE_TYPE_CAST_ADD     = "MESSAGE_TYPE_CAST_ADD"
	MESSAGE_TYPE_USERPROOF    = "USERNAME_TYPE_FNAME"
	MESSAGE_TYPE_VERIFICATION = "MESSAGE_TYPE_VERIFICATION_ADD_ETH_ADDRESS"
	// other constants
	farcasterEpoch uint64 = 1609459200 // January 1, 2021 UTC
)

type Hub struct {
	fid      uint64
	privKey  []byte
	endpoint string
	auth     map[string]string
}

// Init initializes the API Hub with the given arguments.
// apiKeys must be a slice of strings with an even number of elements, where
// each pair of elements is a header and a key.
func NewHubAPI(apiEndpoint string, apiKeys []string) (*Hub, error) {
	h := &Hub{endpoint: apiEndpoint}
	// take the apikeys by group of two and set them as header/key
	if len(apiKeys)%2 != 0 {
		return nil, fmt.Errorf("invalid number of api keys")
	}
	h.auth = map[string]string{}
	for i := 0; i < len(apiKeys); i += 2 {
		h.auth[apiKeys[i]] = apiKeys[i+1]
	}
	return h, nil
}

// SetFarcasterUser sets the farcaster user with the given fid and signer privateKey in hex.
func (h *Hub) SetFarcasterUser(fid uint64, signerPrivKey string) error {
	var err error
	h.privKey, err = hex.DecodeString(strings.TrimPrefix(signerPrivKey, "0x"))
	if err != nil {
		return fmt.Errorf("error decoding signer: %w", err)
	}
	h.fid = fid
	return nil
}

func (h *Hub) Stop() error {
	return nil
}

func (h *Hub) LastMentions(ctx context.Context, timestamp uint64) ([]*farcasterapi.APIMessage, uint64, error) {
	if h.fid == 0 {
		return nil, 0, fmt.Errorf("no farcaster user set")
	}
	if timestamp > farcasterEpoch {
		timestamp -= farcasterEpoch
	}
	internalCtx, cancel := context.WithTimeout(ctx, getCastByMentionTimeout)
	defer cancel()
	// download de json from API endpoint
	uri := fmt.Sprintf(ENDPOINT_CAST_BY_MENTION, h.fid)
	req, err := h.newRequest(internalCtx, http.MethodGet, uri, nil)
	if err != nil {
		return nil, 0, fmt.Errorf("error creating request: %w", err)
	}
	res, err := http.DefaultClient.Do(req)
	if err != nil {
		return nil, 0, fmt.Errorf("error downloading json: %w", err)
	}
	defer func() {
		if err := res.Body.Close(); err != nil {
			log.Error("error closing response body")
		}
	}()
	if res.StatusCode != http.StatusOK {
		return nil, 0, fmt.Errorf("error downloading json: %s", res.Status)
	}
	body, err := io.ReadAll(res.Body)
	if err != nil {
		return nil, 0, fmt.Errorf("error reading response body: %w", err)
	}
	// unmarshal the json
	mentions := &HubMentionsResponse{}
	if err := json.Unmarshal(body, mentions); err != nil {
		return nil, 0, fmt.Errorf("error unmarshalling json: %w", err)
	}
	// filter messages and calculate the last timestamp
	lastTimestamp := uint64(0)
	messages := []*farcasterapi.APIMessage{}
	for _, m := range mentions.Messages {
		isMention := m.Data.Type == MESSAGE_TYPE_CAST_ADD && m.Data.CastAddBody != nil && m.Data.CastAddBody.Text != ""
		if !isMention {
			continue
		}
		if m.Data.Timestamp > timestamp {
			messages = append(messages, &farcasterapi.APIMessage{
				IsMention: true,
				Content:   m.Data.CastAddBody.Text,
				Author:    m.Data.From,
				Hash:      m.HexHash,
			})
			if m.Data.Timestamp > lastTimestamp {
				lastTimestamp = m.Data.Timestamp
			}
		}
	}
	// if there are no new casts, return an error
	if len(messages) == 0 {
		return nil, timestamp, fmt.Errorf("no new casts")
	}
	// return the filtered messages and the last timestamp
	return messages, lastTimestamp + farcasterEpoch, nil
}

func (h *Hub) Reply(ctx context.Context, targetFid uint64, targetHash string, content string) error {
	if h.fid == 0 {
		return fmt.Errorf("no farcaster user set")
	}
	// create the cast as a reply to the message with the parentFID provided
	// and the desired text
	bTargetHash, err := hex.DecodeString(strings.TrimPrefix(targetHash, "0x"))
	if err != nil {
		return fmt.Errorf("error decoding target hash: %s", err)
	}
	castAdd := &protobufs.CastAddBody{
		Text: content,
		// Mentions:          []uint64{targetFid},
		// MentionsPositions: []uint32{0},
		Parent: &protobufs.CastAddBody_ParentCastId{
			ParentCastId: &protobufs.CastId{
				Fid:  targetFid,
				Hash: bTargetHash,
			},
		},
	}
	// compose the message data with the message type, the bot FID, the current
	// timestamp, the network, and the cast add body
	msgData := &protobufs.MessageData{
		Type:      protobufs.MessageType_MESSAGE_TYPE_CAST_ADD,
		Fid:       h.fid,
		Timestamp: uint32(uint64(time.Now().Unix()) - farcasterEpoch),
		Network:   protobufs.FarcasterNetwork_FARCASTER_NETWORK_MAINNET,
		Body:      &protobufs.MessageData_CastAddBody{CastAddBody: castAdd},
	}
	// marshal the message data
	msgDataBytes, err := proto.Marshal(msgData)
	if err != nil {
		return fmt.Errorf("error marshalling message data: %s", err)
	}
	// calculate the hash of the message data
	hasher := blake3.New()
	hasher.Write(msgDataBytes)
	hash := hasher.Sum(nil)[:20]
	// create the message with the hash scheme, the hash and the signature
	// scheme
	msg := &protobufs.Message{
		HashScheme:      protobufs.HashScheme_HASH_SCHEME_BLAKE3,
		Hash:            hash,
		SignatureScheme: protobufs.SignatureScheme_SIGNATURE_SCHEME_ED25519,
		Data:            msgData,
		DataBytes:       msgDataBytes,
	}
	// sign the message with the private key
	privateKey := ed25519.NewKeyFromSeed(h.privKey)
	signature := ed25519.Sign(privateKey, hash)
	signer := privateKey.Public().(ed25519.PublicKey)
	// set the signature and the signer to the message
	msg.Signature = signature
	msg.Signer = signer
	// marshal the message
	msgBytes, err := proto.Marshal(msg)
	if err != nil {
		return fmt.Errorf("error marshalling message: %s", err)
	}
	// create a new context with a timeout
	internalCtx, cancel := context.WithTimeout(ctx, submitMessageTimeout)
	defer cancel()
	// submit the message to the API endpoint
	req, err := h.newRequest(internalCtx, http.MethodPost, ENDPOINT_SUBMIT_MESSAGE, bytes.NewBuffer(msgBytes))
	if err != nil {
		return fmt.Errorf("error creating request: %s", err)
	}
	req.Header.Set("Content-Type", "application/octet-stream")
	res, err := http.DefaultClient.Do(req)
	if err != nil {
		return fmt.Errorf("error submitting the message: %s", err)
	}
	if res.StatusCode != http.StatusOK {
		// read the response body
		body, err := io.ReadAll(res.Body)
		if err != nil {
			return fmt.Errorf("error reading response body: %s", err)
		}
		return fmt.Errorf("error submitting the message: %s", string(body))
	}
	return nil
}

func (h *Hub) UserDataByFID(ctx context.Context, fid uint64) (*farcasterapi.Userdata, error) {
	// create a intenal context with a timeout
	internalCtx, cancel := context.WithTimeout(ctx, userdataTimeout)
	defer cancel()
	// prepare the request to get username and custody address from the API
	usernameReq, err := h.newRequest(internalCtx, http.MethodGet, fmt.Sprintf(ENDPOINT_USERNAME_PROOFS, fid), nil)
	if err != nil {
		return nil, fmt.Errorf("error creating user data request: %w", err)
	}
	// download the user data from the API and check for errors
	usernameRes, err := http.DefaultClient.Do(usernameReq)
	if err != nil {
		return nil, fmt.Errorf("error downloading user data: %w", err)
	}
	if usernameRes.StatusCode != http.StatusOK {
		return nil, fmt.Errorf("error downloading user data: %s", usernameRes.Status)
	}
	// read the response body
	usernameBody, err := io.ReadAll(usernameRes.Body)
	if err != nil {
		return nil, fmt.Errorf("error reading user data response body: %w", err)
	}
	// unmarshal the json
	userdata := &UserdataResponse{}
	if err := json.Unmarshal(usernameBody, userdata); err != nil {
		return nil, fmt.Errorf("error unmarshalling user data: %w", err)
	}
	// get the latest proof
	currentUserdata := &UsernameProofs{}
	lastUserdataTimestamp := uint64(0)
	for _, proof := range userdata.Proofs {
		// discard proofs that are not of the type we are looking for and
		// that are not from the user we are looking for
		if proof.Type != MESSAGE_TYPE_USERPROOF || proof.FID != fid {
			continue
		}
		// update the latest proof
		if proof.Timestamp > lastUserdataTimestamp {
			currentUserdata = proof
			lastUserdataTimestamp = proof.Timestamp
		}
	}
	// prepare the request to get verifications from the API
	verificationsReq, err := h.newRequest(internalCtx, http.MethodGet, fmt.Sprintf(ENDPOINT_VERIFICATIONS, fid), nil)
	if err != nil {
		return nil, fmt.Errorf("error creating verifications request: %w", err)
	}
	// download the verifications from the API and check for errors
	verificationsRes, err := http.DefaultClient.Do(verificationsReq)
	if err != nil {
		return nil, fmt.Errorf("error downloading verifications: %w", err)
	}
	if verificationsRes.StatusCode != http.StatusOK {
		return nil, fmt.Errorf("error downloading verifications: %s", verificationsRes.Status)
	}
	// read the response body
	verificationsBody, err := io.ReadAll(verificationsRes.Body)
	if err != nil {
		return nil, fmt.Errorf("error reading verifications response body: %w", err)
	}
	// decode verifications json
	verificationsData := &VerificationsResponse{}
	if err := json.Unmarshal(verificationsBody, verificationsData); err != nil {
		return nil, fmt.Errorf("error unmarshalling verifications: %w", err)
	}
	// filter verifications addresses
	verifications := []string{}
	signersMap := make(map[string]struct{})
	for _, msg := range verificationsData.Messages {
		// if no data or verification data is found, skip. If the message data
		// type is not the one we are looking for, skip
		if msg.Data == nil || msg.Data.Type != MESSAGE_TYPE_VERIFICATION || msg.Data.Verification == nil || msg.Data.Signer == "" {
			log.Warnw("invalid verification message", "msg", msg)
			continue
		}
		verifications = append(verifications, msg.Data.Verification.Address)
		signersMap[msg.Data.Signer] = struct{}{}
	}
	signers := []string{}
	for signer := range signersMap {
		signers = append(signers, signer)
	}
	return &farcasterapi.Userdata{
		FID:                    fid,
		Username:               currentUserdata.Username,
		CustodyAddress:         currentUserdata.CustodyAddress,
		VerificationsAddresses: verifications,
		Signers:                signers,
	}, nil
}

func (h *Hub) UserDataByVerificationAddress(ctx context.Context, address []string) ([]*farcasterapi.Userdata, error) {
	return nil, fmt.Errorf("not implemented")
}

<<<<<<< HEAD
func (h *Hub) WebhookHandler(_ []byte) error {
	return fmt.Errorf("not implemented")
=======
func (h *Hub) SignersFromFID(fid uint64) ([]string, error) {
	return nil, fmt.Errorf("not implemented")
>>>>>>> 032459fb
}

func (h *Hub) newRequest(ctx context.Context, method string, uri string, body io.Reader) (*http.Request, error) {
	endpoint := fmt.Sprintf("%s/%s", h.endpoint, uri)
	req, err := http.NewRequestWithContext(ctx, method, endpoint, body)
	if err != nil {
		return nil, fmt.Errorf("error creating request: %w", err)
	}
	if h.auth != nil {
		for k, v := range h.auth {
			if k == "" || v == "" {
				continue
			}
			req.Header.Set(k, v)
		}
	}
	return req, nil
}<|MERGE_RESOLUTION|>--- conflicted
+++ resolved
@@ -319,13 +319,12 @@
 	return nil, fmt.Errorf("not implemented")
 }
 
-<<<<<<< HEAD
 func (h *Hub) WebhookHandler(_ []byte) error {
 	return fmt.Errorf("not implemented")
-=======
+}
+
 func (h *Hub) SignersFromFID(fid uint64) ([]string, error) {
 	return nil, fmt.Errorf("not implemented")
->>>>>>> 032459fb
 }
 
 func (h *Hub) newRequest(ctx context.Context, method string, uri string, body io.Reader) (*http.Request, error) {
