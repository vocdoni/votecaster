package neynar

<<<<<<< HEAD
type CastEmbed struct {
	Url string `json:"url"`
}

type CastPostRequest struct {
	Signer string       `json:"signer_uuid"`
	Text   string       `json:"text"`
	Parent string       `json:"parent"`
	Embeds []*CastEmbed `json:"embeds"`
=======
type castPostRequest struct {
	Signer string `json:"signer_uuid"`
	Text   string `json:"text"`
	Parent string `json:"parent"`
>>>>>>> b1f3f192
}

type userdataV1 struct {
	Fid                    uint64   `json:"fid"`
	Username               string   `json:"username"`
	CustodyAddress         string   `json:"custodyAddress"`
	VerificationsAddresses []string `json:"verifications"`
}

type userdataV1Result struct {
	User *userdataV1 `json:"user"`
}

type usersdataV1Result struct {
	Users      []*userdataV1 `json:"users"`
	NextCursor *cursor       `json:"next"`
}

type userdataV1Response struct {
	Result *userdataV1Result `json:"result"`
}

type UsersdataV1Response struct {
	Result *usersdataV1Result `json:"result"`
}

type verifiedAddressesV2 struct {
	EthAddresses []string `json:"eth_addresses"`
	SolAddresses []string `json:"sol_addresses"`
}

type userdataV2 struct {
	Object            string               `json:"object"`
	Fid               uint64               `json:"fid"`
	CustodyAddress    string               `json:"custody_address"`
	Username          string               `json:"username"`
	DisplayName       string               `json:"display_name"`
	PfpUrl            string               `json:"pfp_url"`
	Profile           userProfile          `json:"profile"`
	FollowerCount     int                  `json:"follower_count"`
	FollowingCount    int                  `json:"following_count"`
	Verifications     []string             `json:"verifications"`
	VerifiedAddresses *verifiedAddressesV2 `json:"verified_addresses"`
	ActiveStatus      string               `json:"active_status"`
}

type cursor struct {
	Cursor string `json:"cursor"`
}

type userdataV2Result struct {
	Users      []*userdataV2 `json:"users"`
	NextCursor *cursor       `json:"next"`
}

type castWebhookData struct {
	Object    string      `json:"object"`
	Hash      string      `json:"hash"`
	Text      string      `json:"text"`
	Timestamp string      `json:"timestamp"`
	Author    *userdataV2 `json:"author"`
}

type castWebhookRequest struct {
	Type string           `json:"type"`
	Data *castWebhookData `json:"data"`
}

// ---

type userProfile struct {
	Bio userBio `json:"bio"`
}

type userBio struct {
	Text string `json:"text"`
}

type warpcastChannel struct {
	ImageURL    string `json:"imageUrl"`
	Followers   int    `json:"followerCount"`
	Name        string `json:"name"`
	Description string `json:"description"`
	ID          string `json:"key"`
}

type warpcastChannelResult struct {
	Channel *warpcastChannel `json:"channel"`
}

type warpcastChannelResponse struct {
	Result *warpcastChannelResult `json:"result"`
}

// HUB API

type HubAPIResponse struct {
	Messages      []*HubMessage `json:"messages"`
	NextPageToken string        `json:"nextPageToken"`
}

type HubMessage struct {
	Data            *HubData `json:"data"`
	Hash            string   `json:"hash"`
	HashScheme      string   `json:"hashScheme"`
	Signature       string   `json:"signature"`
	SignatureScheme string   `json:"signatureScheme"`
	Signer          string   `json:"signer"`
}

type HubData struct {
	Type                          string                            `json:"type"`
	Fid                           int                               `json:"fid"`
	Timestamp                     int64                             `json:"timestamp"`
	Network                       string                            `json:"network"`
	VerificationAddAddressBody    *HubVerificationAddAddressBody    `json:"verificationAddAddressBody"`
	VerificationAddEthAddressBody *HubVerificationAddEthAddressBody `json:"verificationAddEthAddressBody"`
}

type HubVerificationAddAddressBody struct {
	Address          string `json:"address"`
	ClaimSignature   string `json:"claimSignature"`
	BlockHash        string `json:"blockHash"`
	VerificationType int    `json:"verificationType"`
	ChainId          int    `json:"chainId"`
	Protocol         string `json:"protocol"`
	EthSignature     string `json:"ethSignature"`
}

type HubVerificationAddEthAddressBody struct {
	Address          string `json:"address"`
	ClaimSignature   string `json:"claimSignature"`
	BlockHash        string `json:"blockHash"`
	VerificationType int    `json:"verificationType"`
	ChainId          int    `json:"chainId"`
	Protocol         string `json:"protocol"`
	EthSignature     string `json:"ethSignature"`
}

const (
	HUB_MESSAGE_TYPE_VERIFICATION = "MESSAGE_TYPE_VERIFICATION_ADD_ETH_ADDRESS"
)<|MERGE_RESOLUTION|>--- conflicted
+++ resolved
@@ -1,21 +1,14 @@
 package neynar
 
-<<<<<<< HEAD
-type CastEmbed struct {
+type castEmbed struct {
 	Url string `json:"url"`
 }
 
-type CastPostRequest struct {
+type castPostRequest struct {
 	Signer string       `json:"signer_uuid"`
 	Text   string       `json:"text"`
 	Parent string       `json:"parent"`
-	Embeds []*CastEmbed `json:"embeds"`
-=======
-type castPostRequest struct {
-	Signer string `json:"signer_uuid"`
-	Text   string `json:"text"`
-	Parent string `json:"parent"`
->>>>>>> b1f3f192
+	Embeds []*castEmbed `json:"embeds"`
 }
 
 type userdataV1 struct {
