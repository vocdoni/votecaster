--- conflicted
+++ resolved
@@ -248,7 +248,7 @@
 		for _, item := range dataItems {
 			if item.Username != "" {
 				if len(item.VerifiedAddresses.EthAddresses) == 0 {
-					log.Warnw("no verified addresses found for address", "address", address)
+					log.Warnw("no verified addresses found", "user", item.Username)
 					continue
 				}
 				// Normalize addresses to the Ethereum hex standard format
@@ -263,7 +263,7 @@
 					return nil, fmt.Errorf("error getting signers for address %s: %w", address, err)
 				}
 				if len(signers) == 0 {
-					log.Warnw("no signers found for address", "address", address)
+					log.Warnw("no signers found", "user", item.Username, "address", address)
 					continue
 				}
 				userData := &farcasterapi.Userdata{
@@ -279,12 +279,6 @@
 			}
 		}
 	}
-<<<<<<< HEAD
-=======
-	if data == nil {
-		return nil, fmt.Errorf("no valid data found for the given address %s", address)
-	}
->>>>>>> 29ba1986
 
 	if len(userDataSlice) == 0 {
 		return nil, farcasterapi.ErrNoDataFound
