import { Alert, AlertDescription, Box, Flex, Heading, Text, VStack } from '@chakra-ui/react'
<<<<<<< HEAD
import { id } from '@ethersproject/hash'
import { BrowserProvider, ContractTransactionReceipt, JsonRpcSigner } from 'ethers'
=======
import { BrowserProvider } from 'ethers'
>>>>>>> 2a4f064f
import { useCallback, useEffect, useState } from 'react'
import { FormProvider, SubmitHandler, useForm } from 'react-hook-form'
import { useAccount, useBalance, useWalletClient, type UseWalletClientReturnType } from 'wagmi'
import { useAuth } from '~components/Auth/useAuth'
import { CensusFormValues } from '~components/CensusTypeSelector'
import { appUrl, degenContractAddress } from '~constants'
import { CommunityHub__factory, ICommunityHub } from '~typechain'
import { censusTypeToEnum } from '~util/types'
import { CensusSelector } from './CensusSelector'
import { Channels } from './Channels'
import { Confirm } from './Confirm'
import CommunityDone from './Done'
import { GroupChat } from './GroupChat'
import { CommunityMetaFormValues, Meta } from './Meta'

export type CommunityFormValues = Pick<CensusFormValues, 'addresses' | 'censusType' | 'channel'> &
  CommunityMetaFormValues & {
    channels: { label: string; value: string }[]
    enableNotifications: boolean // todo(kon): not for mvp
  }

export const CommunitiesCreateForm = () => {
  const { bfetch } = useAuth()
  const methods = useForm<CommunityFormValues>()
  const [isPending, setIsPending] = useState(false)
  const [error, setError] = useState<string | null>(null)
  const [tx, setTx] = useState<string | null>(null)
  const { data: walletClient } = useWalletClient()
  const { address } = useAccount()
  const [isLoadingPrice, setIsLoadingPrice] = useState(false)
  const [price, setPrice] = useState<bigint | null>()
  const calcPrice = price ? (Number(price) / 10 ** 18).toString() : ''

  const { data: balanceResult, isLoading: isBalanceLoading, error: balanceError } = useBalance({ address })
  const [userBalance, setUserBalance] = useState<string | null>(null)

  useEffect(() => {
    if (!walletClient || !address) {
      return
    }
    ;(async () => {
      try {
        setIsLoadingPrice(true)
        // todo(kon): put this code on a provider and get the contract instance from there
        let signer: JsonRpcSigner | undefined
        if (walletClient && address && walletClient.account.address === address) {
          signer = await walletClientToSigner(walletClient)
        }
        if (!signer) throw Error("Can't get the signer")

        if (!isBalanceLoading) {
          setUserBalance(balanceResult ? (Number(balanceResult.value) / 10 ** balanceResult.decimals).toString() : '0')
        }
        const communityHubContract = CommunityHub__factory.connect(degenContractAddress, signer)

        // todo(kon): move this to a reactQuery?
        const price = await communityHubContract.getCreateCommunityPrice()

        setPrice(price)
      } catch (e) {
        console.error('could not create community:', e)
      } finally {
        setIsLoadingPrice(false)
      }
    })()
  }, [walletClient, address, isBalanceLoading, balanceResult, balanceError])

  const onSubmit: SubmitHandler<CommunityFormValues> = useCallback(
    async (data) => {
      if (isPending) return
      setError(null)
      try {
        if (!price) throw Error('Price is not calculated yet')
        setIsPending(true)
        const metadata: ICommunityHub.CommunityMetadataStruct = {
          name: data.name, // name
          imageURI: `${appUrl}/images/avatar/${data.hash}.jpg`, // logo uri
          groupChatURL: data.groupChat ?? '', // groupChatURL
          channels: data.channels?.map((chan) => chan.value) ?? [], // channels
          notifications: true, // notifications
        }

        const census: ICommunityHub.CensusStruct = {
          censusType: censusTypeToEnum(data.censusType), // Census type
          tokens:
            data.addresses
              ?.filter(({ address }) => address !== '')
              .map(({ blockchain, address: contractAddress }) => {
                return {
                  blockchain,
                  contractAddress,
                } as ICommunityHub.TokenStruct
              }) ?? ([] as ICommunityHub.TokenStruct[]), // tokens
          channel: data.channel ?? '', // channel
        }

        const guardians = data.admins.map((admin) => BigInt(admin.value))
        const createElectionPermission = 0

        console.info('Degen contract address', degenContractAddress)
        console.info('mapped for contract write:', [
          metadata,
          census,
          guardians,
          createElectionPermission,
          'price: ' + price,
        ])

<<<<<<< HEAD
        // todo(kon): put this code on a provider and get the contract instance from there
        let signer: JsonRpcSigner | undefined
=======
        let signer: any
>>>>>>> 2a4f064f
        if (walletClient && address && walletClient.account.address === address) {
          signer = await walletClientToSigner(walletClient)
        }
        if (!signer) throw Error("Can't get the signer")

        const communityHubContract = CommunityHub__factory.connect(degenContractAddress, signer)

        const tx = await communityHubContract.createCommunity(metadata, census, guardians, createElectionPermission, {
          value: price,
        })

        const receipt = await tx.wait()
        if (!receipt) {
          throw Error('Cannot get receipt')
        }

        const communityHubInterface = CommunityHub__factory.createInterface()
        // get just created community id
        const { communityID } = communityHubInterface.decodeEventLog('CommunityCreated', tx.data) as {
          communityID: string
        }
        // upload image
        const avatar = {
          communityID,
          id: data.hash,
          data: data.src,
        }

        console.info('uploading avatar...', avatar)
        await bfetch(`${appUrl}/images/avatar`, {
          method: 'POST',
          body: JSON.stringify(avatar),
        })

        setTx(tx.hash)
      } catch (e) {
        console.error('could not create community:', e)
        if ('shortMessage' in (e as { shortMessage: string })) {
          setError('Could not create community: ' + (e as { shortMessage: string }).shortMessage)
        } else if (e instanceof Error) {
          setError('Could not create community: ' + e.message)
        }
      } finally {
        setIsPending(false)
      }
    },
    [walletClient, address, isPending, price]
  )

  return (
    <Box display='flex' flexDir='column' gap={1}>
      <FormProvider {...methods}>
        {tx ? (
          <CommunityDone tx={tx} />
        ) : (
          <>
            <Heading size='md'>Create community</Heading>
            <Text color='gray.400' mb={4}>
              Create your Farcaster.vote community to start managing proposals, creating polls, notify users, etc.
            </Text>
            <Box
              as='form'
              onSubmit={methods.handleSubmit(onSubmit)}
              gap={4}
              display='flex'
              flexDir={['column', 'column', 'row']}
              alignItems='start'
            >
              <Box bg='white' p={4} boxShadow='md' borderRadius='md'>
                <VStack spacing={8} alignItems='left'>
                  <Text fontSize='sm' color={'purple.500'}>
                    Required information
                  </Text>
                  <Meta />
                  <CensusSelector />
                </VStack>
              </Box>
              <Flex direction={'column'} gap={4}>
                <Box bg='white' p={4} boxShadow='md' borderRadius='md'>
                  <VStack spacing={8} alignItems='left'>
                    <Text fontSize='sm' color={'purple.500'}>
                      Social information
                    </Text>
                    <Channels />
                    <GroupChat />
                  </VStack>
                </Box>
                <Box bg='white' p={4} boxShadow='md' borderRadius='md'>
                  <Confirm
                    isLoading={isPending || isLoadingPrice || isBalanceLoading}
                    price={calcPrice}
                    balance={userBalance as string}
                  />
                  {error && (
                    <Alert status='error' mt={3}>
                      <AlertDescription whiteSpace='collapse' overflowWrap='anywhere' maxW='100%'>
                        {error.toString()}
                      </AlertDescription>
                    </Alert>
                  )}
                </Box>
              </Flex>
            </Box>
          </>
        )}
      </FormProvider>
    </Box>
  )
}

export async function walletClientToSigner(walletClient: UseWalletClientReturnType['data']) {
  const { account, chain, transport } = walletClient!
  const network = {
    chainId: chain.id,
    name: chain.name,
    ensAddress: chain.contracts?.ensRegistry?.address,
  }
  const provider = new BrowserProvider(transport, network)
  const signer = await provider.getSigner(account.address)
  return signer
}<|MERGE_RESOLUTION|>--- conflicted
+++ resolved
@@ -1,10 +1,5 @@
 import { Alert, AlertDescription, Box, Flex, Heading, Text, VStack } from '@chakra-ui/react'
-<<<<<<< HEAD
-import { id } from '@ethersproject/hash'
-import { BrowserProvider, ContractTransactionReceipt, JsonRpcSigner } from 'ethers'
-=======
-import { BrowserProvider } from 'ethers'
->>>>>>> 2a4f064f
+import { BrowserProvider, JsonRpcSigner } from 'ethers'
 import { useCallback, useEffect, useState } from 'react'
 import { FormProvider, SubmitHandler, useForm } from 'react-hook-form'
 import { useAccount, useBalance, useWalletClient, type UseWalletClientReturnType } from 'wagmi'
@@ -113,12 +108,8 @@
           'price: ' + price,
         ])
 
-<<<<<<< HEAD
         // todo(kon): put this code on a provider and get the contract instance from there
         let signer: JsonRpcSigner | undefined
-=======
-        let signer: any
->>>>>>> 2a4f064f
         if (walletClient && address && walletClient.account.address === address) {
           signer = await walletClientToSigner(walletClient)
         }
