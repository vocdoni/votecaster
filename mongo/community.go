--- conflicted
+++ resolved
@@ -335,22 +335,23 @@
 	return err
 }
 
-<<<<<<< HEAD
 // SetCommunityCensusStrategy sets the census strategy of the community with the given ID.
 func (ms *MongoStorage) SetCommunityCensusStrategy(communityID string, strategyID uint64) error {
-=======
+	ms.keysLock.Lock()
+	defer ms.keysLock.Unlock()
+	ctx, cancel := context.WithTimeout(context.Background(), 5*time.Second)
+	defer cancel()
+	_, err := ms.communities.UpdateOne(ctx, bson.M{"_id": communityID}, bson.M{"$set": bson.M{"census.strategy": strategyID}})
+	return err
+}
+
 // SetCommunityLastAnnouncement sets the last announcement time of the community
 // with the given ID.
 func (ms *MongoStorage) SetCommunityLastAnnouncement(communityID string, t time.Time) error {
->>>>>>> 2c0840c1
-	ms.keysLock.Lock()
-	defer ms.keysLock.Unlock()
-	ctx, cancel := context.WithTimeout(context.Background(), 5*time.Second)
-	defer cancel()
-<<<<<<< HEAD
-	_, err := ms.communities.UpdateOne(ctx, bson.M{"_id": communityID}, bson.M{"$set": bson.M{"census.strategy": strategyID}})
-=======
+	ms.keysLock.Lock()
+	defer ms.keysLock.Unlock()
+	ctx, cancel := context.WithTimeout(context.Background(), 5*time.Second)
+	defer cancel()
 	_, err := ms.communities.UpdateOne(ctx, bson.M{"_id": communityID}, bson.M{"$set": bson.M{"lastAnnouncement": t}})
->>>>>>> 2c0840c1
 	return err
 }