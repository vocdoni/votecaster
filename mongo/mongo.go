package mongo

import (
	"context"
	"encoding/json"
	"fmt"
	"os"
	"os/signal"
	"sync"
	"syscall"
	"time"

	"go.mongodb.org/mongo-driver/bson"
	"go.mongodb.org/mongo-driver/mongo"
	"go.mongodb.org/mongo-driver/mongo/options"
	"go.mongodb.org/mongo-driver/mongo/readpref"
	"go.vocdoni.io/dvote/api"
	"go.vocdoni.io/dvote/log"
	"go.vocdoni.io/dvote/types"
)

const (
	authenticationExpirationNoActivitySeconds = 15 * 24 * 60 * 60 // 15 days
)

// MongoStorage uses an external MongoDB service for stoting the user data and election details.
type MongoStorage struct {
	client   *mongo.Client
	election funcGetElection
	keysLock sync.RWMutex

	users              *mongo.Collection
	elections          *mongo.Collection
	census             *mongo.Collection
	results            *mongo.Collection
	voters             *mongo.Collection
	authentications    *mongo.Collection
	notifications      *mongo.Collection
	userAccessProfiles *mongo.Collection
	communitites       *mongo.Collection
}

type Options struct {
	MongoURL string
	Database string
}

// funcGetElection is a function that returns an election by its ID.
type funcGetElection = func(electionID types.HexBytes) (*api.Election, error)

// AddElectionCallback adds a callback function to get the election details by its ID.
func (ms *MongoStorage) AddElectionCallback(f funcGetElection) {
	ms.election = f
}

func New(url, database string) (*MongoStorage, error) {
	var err error
	ms := &MongoStorage{}
	if url == "" {
		return nil, fmt.Errorf("mongo URL is not defined")
	}
	if database == "" {
		return nil, fmt.Errorf("mongo database is not defined")
	}
	log.Infof("connecting to mongodb %s@%s", url, database)
	opts := options.Client()
	opts.ApplyURI(url)
	opts.SetMaxConnecting(200)
	timeout := time.Second * 10
	opts.ConnectTimeout = &timeout
	ctx, cancel := context.WithTimeout(context.Background(), timeout)
	client, err := mongo.Connect(ctx, opts)
	defer cancel()
	if err != nil {
		return nil, err
	}
	// Shutdown database connection when SIGTERM received
	go func() {
		c := make(chan os.Signal, 1)
		signal.Notify(c, os.Interrupt, syscall.SIGTERM)
		<-c
		log.Warnf("received SIGTERM, disconnecting mongo database")
		ctx, cancel := context.WithTimeout(context.Background(), 20*time.Second)
		err := client.Disconnect(ctx)
		if err != nil {
			log.Warn(err)
		}
		cancel()
	}()

	ctx, cancel2 := context.WithTimeout(context.Background(), 5*time.Second)
	defer cancel2()
	err = client.Ping(ctx, readpref.Primary())
	if err != nil {
		return nil, fmt.Errorf("cannot connect to mongodb: %w", err)
	}

	ms.client = client
	ms.users = client.Database(database).Collection("users")
	ms.elections = client.Database(database).Collection("elections")
	ms.census = client.Database(database).Collection("census")
	ms.results = client.Database(database).Collection("results")
	ms.voters = client.Database(database).Collection("voters")
	ms.authentications = client.Database(database).Collection("authentications")
	ms.notifications = client.Database(database).Collection("notifications")
	ms.userAccessProfiles = client.Database(database).Collection("userAccessProfiles")
	ms.communitites = client.Database(database).Collection("communities")

	// If reset flag is enabled, Reset drops the database documents and recreates indexes
	// else, just createIndexes
	if reset := os.Getenv("VOCDONI_MONGO_RESET_DB"); reset != "" {
		err := ms.Reset()
		if err != nil {
			return nil, err
		}
	} else {
		err := ms.createIndexes()
		if err != nil {
			return nil, err
		}
	}

	return ms, nil
}

func (ms *MongoStorage) createIndexes() error {
	ctx, cancel := context.WithTimeout(context.Background(), 60*time.Second)
	defer cancel()

	// Index model for the 'addresses' field
	addressesIndexModel := mongo.IndexModel{
		Keys:    bson.D{{Key: "addresses", Value: 1}}, // 1 for ascending order
		Options: nil,
	}

	// Index model for the 'signers' field
	signersIndexModel := mongo.IndexModel{
		Keys:    bson.D{{Key: "signers", Value: 1}}, // 1 for ascending order
		Options: nil,
	}

	// Create both indexes
	_, err := ms.users.Indexes().CreateMany(ctx, []mongo.IndexModel{addressesIndexModel, signersIndexModel})
	if err != nil {
		return err
	}

	// Create an index model for the 'castedVotes' field on users (ranking)
	userCastedVotesIndexModel := mongo.IndexModel{
		Keys:    bson.M{"castedVotes": -1}, // -1 for descending order
		Options: options.Index().SetName("castedVotesIndex"),
	}

	_, err = ms.users.Indexes().CreateOne(ctx, userCastedVotesIndexModel)
	if err != nil {
		return err
	}

	// Create index for authentication collection
	authIndexModel := mongo.IndexModel{
		Keys: bson.M{"authTokens": 1},
	}
	if _, err := ms.authentications.Indexes().CreateOne(ctx, authIndexModel); err != nil {
		return err
	}

	// Create the TTL index for the 'createdAt' field in the authentications collection.
	// With this index, the auth entries will be automatically deleted after N days of no activity.
	ttlIndexModel := mongo.IndexModel{
		Keys:    bson.M{"updatedAt": 1}, // Index on the updatedAt field
		Options: options.Index().SetExpireAfterSeconds(authenticationExpirationNoActivitySeconds),
	}

	if _, err := ms.authentications.Indexes().CreateOne(ctx, ttlIndexModel); err != nil {
		return err
	}

	// Create index for Census Root
	rootIndexModel := mongo.IndexModel{
		Keys:    bson.M{"root": 1}, // 1 for ascending order
		Options: options.Index().SetUnique(false),
	}

	if _, err := ms.census.Indexes().CreateOne(ctx, rootIndexModel); err != nil {
		return fmt.Errorf("failed to create index on root field: %w", err)
	}

	// Create index for Census ElectionID
	electionIDIndexModel := mongo.IndexModel{
		Keys:    bson.M{"electionId": 1}, // 1 for ascending order
		Options: options.Index().SetUnique(false),
	}

	if _, err := ms.census.Indexes().CreateOne(ctx, electionIDIndexModel); err != nil {
		return fmt.Errorf("failed to create index on electionId field: %w", err)
	}

	// Create index for election creation time (ranking)
	electionCreationIndexModel := mongo.IndexModel{
		Keys: bson.D{{Key: "createdTime", Value: -1}}, // -1 for descending order
	}

	_, err = ms.elections.Indexes().CreateOne(ctx, electionCreationIndexModel)
	if err != nil {
		return fmt.Errorf("failed to create index on createdTime: %w", err)
	}

	// Create an index model for the 'castedVotes' field on election (ranking)
	electionCastedVotesIndexModel := mongo.IndexModel{
		Keys:    bson.D{{Key: "castedVotes", Value: -1}}, // -1 for descending order
		Options: options.Index().SetName("castedVotesIndex"),
	}

	_, err = ms.elections.Indexes().CreateOne(ctx, electionCastedVotesIndexModel)
	if err != nil {
		return fmt.Errorf("failed to create index on castedVotes for elections: %w", err)
	}

<<<<<<< HEAD
	// Create index for election author. This index supports the $lookup stage
	// where the elections collection is joined to the users collection based
	// on the userId
	electionAuthorIndexModel := mongo.IndexModel{
		Keys: bson.D{{Key: "userId", Value: 1}},
	}
	if _, err := ms.elections.Indexes().CreateOne(ctx, electionAuthorIndexModel); err != nil {
		return fmt.Errorf("failed to create index on userId for elections: %w", err)
	}

	// Create index for users reputations over the user access profiles
	// collection to support the ranking by reputation
	reputationIndexModel := mongo.IndexModel{
		Keys: bson.D{{Key: "reputation", Value: -1}},
	}
	if _, err := ms.userAccessProfiles.Indexes().CreateOne(ctx, reputationIndexModel); err != nil {
		return fmt.Errorf("failed to create index on reputation for users: %w", err)
	}
=======
	// Create an index model for the 'community.id' field on elections
	electionsByCommunityIndexModel := mongo.IndexModel{
		Keys:    bson.M{"community.id": 1}, // Index in ascending order
		Options: options.Index().SetName("communityID_index"),
	}

	// Create the index
	_, err = ms.elections.Indexes().CreateOne(ctx, electionsByCommunityIndexModel)
	if err != nil {
		return fmt.Errorf("failed to create index on community.id: %w", err)
	}

	// Create an index for the 'owners' field on communities
	ownersIndexModel := mongo.IndexModel{
		Keys:    bson.D{{Key: "owners", Value: 1}}, // 1 for ascending order
		Options: nil,
	}
	if _, err := ms.communitites.Indexes().CreateOne(ctx, ownersIndexModel); err != nil {
		return fmt.Errorf("failed to create index on owners for communities: %w", err)
	}

>>>>>>> 19aaf065
	return nil
}

func (ms *MongoStorage) Reset() error {
	log.Infof("resetting database")
	ctx, cancel := context.WithTimeout(context.Background(), 10*time.Second)
	defer cancel()
	if err := ms.users.Drop(ctx); err != nil {
		return err
	}
	if err := ms.elections.Drop(ctx); err != nil {
		return err
	}
	if err := ms.createIndexes(); err != nil {
		return err
	}
	return nil
}

func (ms *MongoStorage) String() string {
	const contextTimeout = 20 * time.Second
	ms.keysLock.RLock()
	defer ms.keysLock.RUnlock()

	ctx, cancel := context.WithTimeout(context.Background(), contextTimeout)
	defer cancel()
	cur, err := ms.users.Find(ctx, bson.D{{}})
	if err != nil {
		log.Warn(err)
		return "{}"
	}

	ctx2, cancel2 := context.WithTimeout(context.Background(), contextTimeout)
	defer cancel2()
	var users UserCollection
	for cur.Next(ctx2) {
		var user User
		err := cur.Decode(&user)
		if err != nil {
			log.Warn(err)
		}
		users.Users = append(users.Users, user)
	}

	ctx3, cancel3 := context.WithTimeout(context.Background(), contextTimeout)
	defer cancel3()
	cur, err = ms.elections.Find(ctx3, bson.D{{}})
	if err != nil {
		log.Warn(err)
		return "{}"
	}

	ctx4, cancel4 := context.WithTimeout(context.Background(), contextTimeout)
	defer cancel4()
	var elections ElectionCollection
	for cur.Next(ctx4) {
		var election Election
		err := cur.Decode(&election)
		if err != nil {
			log.Warn(err)
		}
		elections.Elections = append(elections.Elections, election)
	}

	ctx5, cancel5 := context.WithTimeout(context.Background(), contextTimeout)
	defer cancel5()
	cur, err = ms.results.Find(ctx5, bson.D{{}})
	if err != nil {
		log.Warn(err)
		return "{}"
	}

	ctx6, cancel6 := context.WithTimeout(context.Background(), contextTimeout)
	defer cancel6()
	var results ResultsCollection
	for cur.Next(ctx6) {
		var result Results
		err := cur.Decode(&result)
		if err != nil {
			log.Warn(err)
		}
		results.Results = append(results.Results, result)
	}

	ctx7, cancel7 := context.WithTimeout(context.Background(), contextTimeout)
	defer cancel7()
	var votersOfElection VotersOfElectionCollection
	cur, err = ms.voters.Find(ctx7, bson.D{{}})
	if err != nil {
		log.Warn(err)
		return "{}"
	}
	for cur.Next(ctx7) {
		var voter VotersOfElection
		err := cur.Decode(&voter)
		if err != nil {
			log.Warn(err)
		}
		votersOfElection.VotersOfElection = append(votersOfElection.VotersOfElection, voter)
	}

	ctx8, cancel8 := context.WithTimeout(context.Background(), contextTimeout)
	defer cancel8()
	var censuses CensusCollection
	cur, err = ms.census.Find(ctx8, bson.D{{}})
	if err != nil {
		log.Warn(err)
	}
	for cur.Next(ctx8) {
		var census Census
		err := cur.Decode(&census)
		if err != nil {
			log.Warn(err)
		}
		censuses.Censuses = append(censuses.Censuses, census)
	}

	ctx9, cancel9 := context.WithTimeout(context.Background(), contextTimeout)
	defer cancel9()
	var communitites CommunitiesCollection
	cur, err = ms.communitites.Find(ctx9, bson.D{{}})
	if err != nil {
		log.Warn(err)
	}
	for cur.Next(ctx8) {
		var community Community
		err := cur.Decode(&community)
		if err != nil {
			log.Warn(err)
		}
		communitites.Communities = append(communitites.Communities, community)
	}

	data, err := json.Marshal(&Collection{users, elections, results, votersOfElection, censuses, communitites})
	if err != nil {
		log.Warn(err)
	}
	return string(data)
}

// Import imports a JSON dataset produced by String() into the database.
func (ms *MongoStorage) Import(jsonData []byte) error {
	ms.keysLock.RLock()
	defer ms.keysLock.RUnlock()

	log.Infof("importing database")
	var collection Collection
	err := json.Unmarshal(jsonData, &collection)
	if err != nil {
		return err
	}

	ctx, cancel := context.WithTimeout(context.Background(), 40*time.Second)
	defer cancel()

	// Upsert Users
	log.Infow("importing users", "count", len(collection.Users))
	for _, user := range collection.Users {
		filter := bson.M{"_id": user.UserID}
		update := bson.M{"$set": user}
		opts := options.Update().SetUpsert(true)
		_, err := ms.users.UpdateOne(ctx, filter, update, opts)
		if err != nil {
			log.Warnw("Error upserting user", "err", err, "user", user.UserID)
		}
	}

	// Upsert Elections
	log.Infow("importing elections", "count", len(collection.Elections))
	for _, election := range collection.Elections {
		filter := bson.M{"_id": election.ElectionID}
		update := bson.M{"$set": election}
		opts := options.Update().SetUpsert(true)
		_, err := ms.elections.UpdateOne(ctx, filter, update, opts)
		if err != nil {
			log.Warnw("Error upserting election", "err", err, "election", election.ElectionID)
		}
	}

	// Upsert Results
	log.Infow("importing results", "count", len(collection.Results))
	for _, result := range collection.Results {
		filter := bson.M{"_id": result.ElectionID}
		update := bson.M{"$set": result}
		opts := options.Update().SetUpsert(true)
		_, err := ms.results.UpdateOne(ctx, filter, update, opts)
		if err != nil {
			log.Warnw("Error upserting result", "err", err, "election", result.ElectionID)
		}
	}

	// Upsert VotersOfElection
	log.Infow("importing votersOfElection", "count", len(collection.VotersOfElection))
	for _, voter := range collection.VotersOfElection {
		filter := bson.M{"_id": voter.ElectionID}
		update := bson.M{"$set": voter}
		opts := options.Update().SetUpsert(true)
		_, err := ms.voters.UpdateOne(ctx, filter, update, opts)
		if err != nil {
			log.Warnw("Error upserting votersOfElection", "err", err, "election", voter.ElectionID)
		}
	}

	// Upsert Censuses
	log.Infow("importing censuses", "count", len(collection.Censuses))
	for _, census := range collection.Censuses {
		filter := bson.M{"_id": census.CensusID}
		update := bson.M{"$set": census}
		opts := options.Update().SetUpsert(true)
		_, err := ms.census.UpdateOne(ctx, filter, update, opts)
		if err != nil {
			log.Warnw("Error upserting census", "err", err, "census", census.CensusID)
		}
	}

	// Upsert Communities
	log.Infow("importing communitites", "count", len(collection.Communities))
	for _, community := range collection.Communities {
		filter := bson.M{"_id": community.ID}
		update := bson.M{"$set": community}
		opts := options.Update().SetUpsert(true)
		_, err := ms.census.UpdateOne(ctx, filter, update, opts)
		if err != nil {
			log.Warnw("Error upserting community", "err", err, "community", community.ID)
		}
	}

	log.Infof("imported database!")
	return nil
}<|MERGE_RESOLUTION|>--- conflicted
+++ resolved
@@ -216,7 +216,6 @@
 		return fmt.Errorf("failed to create index on castedVotes for elections: %w", err)
 	}
 
-<<<<<<< HEAD
 	// Create index for election author. This index supports the $lookup stage
 	// where the elections collection is joined to the users collection based
 	// on the userId
@@ -235,7 +234,6 @@
 	if _, err := ms.userAccessProfiles.Indexes().CreateOne(ctx, reputationIndexModel); err != nil {
 		return fmt.Errorf("failed to create index on reputation for users: %w", err)
 	}
-=======
 	// Create an index model for the 'community.id' field on elections
 	electionsByCommunityIndexModel := mongo.IndexModel{
 		Keys:    bson.M{"community.id": 1}, // Index in ascending order
@@ -257,7 +255,6 @@
 		return fmt.Errorf("failed to create index on owners for communities: %w", err)
 	}
 
->>>>>>> 19aaf065
 	return nil
 }
 
