package mongo

import (
	"context"
	"encoding/json"
	"fmt"
	"os"
	"os/signal"
	"sync"
	"syscall"
	"time"

	"go.mongodb.org/mongo-driver/bson"
	"go.mongodb.org/mongo-driver/mongo"
	"go.mongodb.org/mongo-driver/mongo/options"
	"go.mongodb.org/mongo-driver/mongo/readpref"
	"go.vocdoni.io/dvote/api"
	"go.vocdoni.io/dvote/log"
	"go.vocdoni.io/dvote/types"
)

const (
	authenticationExpirationNoActivitySeconds = 15 * 24 * 60 * 60 // 15 days
)

// MongoStorage uses an external MongoDB service for stoting the user data and election details.
type MongoStorage struct {
	client   *mongo.Client
	election funcGetElection
	keysLock sync.RWMutex

	users              *mongo.Collection
	elections          *mongo.Collection
	census             *mongo.Collection
	results            *mongo.Collection
	voters             *mongo.Collection
	authentications    *mongo.Collection
	notifications      *mongo.Collection
	userAccessProfiles *mongo.Collection
<<<<<<< HEAD
	communities        *mongo.Collection
=======
	communitites       *mongo.Collection
	avatars            *mongo.Collection
>>>>>>> d8be8e03
}

type Options struct {
	MongoURL string
	Database string
}

// funcGetElection is a function that returns an election by its ID.
type funcGetElection = func(electionID types.HexBytes) (*api.Election, error)

// AddElectionCallback adds a callback function to get the election details by its ID.
func (ms *MongoStorage) AddElectionCallback(f funcGetElection) {
	ms.election = f
}

func New(url, database string) (*MongoStorage, error) {
	var err error
	ms := &MongoStorage{}
	if url == "" {
		return nil, fmt.Errorf("mongo URL is not defined")
	}
	if database == "" {
		return nil, fmt.Errorf("mongo database is not defined")
	}
	log.Infof("connecting to mongodb %s@%s", url, database)
	opts := options.Client()
	opts.ApplyURI(url)
	opts.SetMaxConnecting(200)
	timeout := time.Second * 10
	opts.ConnectTimeout = &timeout
	ctx, cancel := context.WithTimeout(context.Background(), timeout)
	client, err := mongo.Connect(ctx, opts)
	defer cancel()
	if err != nil {
		return nil, err
	}
	// Shutdown database connection when SIGTERM received
	go func() {
		c := make(chan os.Signal, 1)
		signal.Notify(c, os.Interrupt, syscall.SIGTERM)
		<-c
		log.Warnf("received SIGTERM, disconnecting mongo database")
		ctx, cancel := context.WithTimeout(context.Background(), 20*time.Second)
		err := client.Disconnect(ctx)
		if err != nil {
			log.Warn(err)
		}
		cancel()
	}()

	ctx, cancel2 := context.WithTimeout(context.Background(), 5*time.Second)
	defer cancel2()
	err = client.Ping(ctx, readpref.Primary())
	if err != nil {
		return nil, fmt.Errorf("cannot connect to mongodb: %w", err)
	}

	ms.client = client
	ms.users = client.Database(database).Collection("users")
	ms.elections = client.Database(database).Collection("elections")
	ms.census = client.Database(database).Collection("census")
	ms.results = client.Database(database).Collection("results")
	ms.voters = client.Database(database).Collection("voters")
	ms.authentications = client.Database(database).Collection("authentications")
	ms.notifications = client.Database(database).Collection("notifications")
	ms.userAccessProfiles = client.Database(database).Collection("userAccessProfiles")
<<<<<<< HEAD
	ms.communities = client.Database(database).Collection("communities")
=======
	ms.communitites = client.Database(database).Collection("communities")
	ms.avatars = client.Database(database).Collection("avatars")
>>>>>>> d8be8e03

	// If reset flag is enabled, Reset drops the database documents and recreates indexes
	// else, just createIndexes
	if reset := os.Getenv("VOCDONI_MONGO_RESET_DB"); reset != "" {
		err := ms.Reset()
		if err != nil {
			return nil, err
		}
	} else {
		err := ms.createIndexes()
		if err != nil {
			return nil, err
		}
	}

	return ms, nil
}

func (ms *MongoStorage) createIndexes() error {
	ctx, cancel := context.WithTimeout(context.Background(), 60*time.Second)
	defer cancel()

	// Index model for the 'addresses' field
	addressesIndexModel := mongo.IndexModel{
		Keys:    bson.D{{Key: "addresses", Value: 1}}, // 1 for ascending order
		Options: nil,
	}

	// Index model for the 'signers' field
	signersIndexModel := mongo.IndexModel{
		Keys:    bson.D{{Key: "signers", Value: 1}}, // 1 for ascending order
		Options: nil,
	}

	// Create both indexes
	_, err := ms.users.Indexes().CreateMany(ctx, []mongo.IndexModel{addressesIndexModel, signersIndexModel})
	if err != nil {
		return err
	}

	// Create an index model for the 'castedVotes' field on users (ranking)
	userCastedVotesIndexModel := mongo.IndexModel{
		Keys:    bson.M{"castedVotes": -1}, // -1 for descending order
		Options: options.Index().SetName("castedVotesIndex"),
	}

	_, err = ms.users.Indexes().CreateOne(ctx, userCastedVotesIndexModel)
	if err != nil {
		return err
	}

	// Create index for authentication collection
	authIndexModel := mongo.IndexModel{
		Keys: bson.M{"authTokens": 1},
	}
	if _, err := ms.authentications.Indexes().CreateOne(ctx, authIndexModel); err != nil {
		return err
	}

	// Create the TTL index for the 'createdAt' field in the authentications collection.
	// With this index, the auth entries will be automatically deleted after N days of no activity.
	ttlIndexModel := mongo.IndexModel{
		Keys:    bson.M{"updatedAt": 1}, // Index on the updatedAt field
		Options: options.Index().SetExpireAfterSeconds(authenticationExpirationNoActivitySeconds),
	}

	if _, err := ms.authentications.Indexes().CreateOne(ctx, ttlIndexModel); err != nil {
		return err
	}

	// Create index for Census Root
	rootIndexModel := mongo.IndexModel{
		Keys:    bson.M{"root": 1}, // 1 for ascending order
		Options: options.Index().SetUnique(false),
	}

	if _, err := ms.census.Indexes().CreateOne(ctx, rootIndexModel); err != nil {
		return fmt.Errorf("failed to create index on root field: %w", err)
	}

	// Create index for Census ElectionID
	electionIDIndexModel := mongo.IndexModel{
		Keys:    bson.M{"electionId": 1}, // 1 for ascending order
		Options: options.Index().SetUnique(false),
	}

	if _, err := ms.census.Indexes().CreateOne(ctx, electionIDIndexModel); err != nil {
		return fmt.Errorf("failed to create index on electionId field: %w", err)
	}

	// Create index for election creation time (ranking)
	electionCreationIndexModel := mongo.IndexModel{
		Keys: bson.D{{Key: "createdTime", Value: -1}}, // -1 for descending order
	}

	_, err = ms.elections.Indexes().CreateOne(ctx, electionCreationIndexModel)
	if err != nil {
		return fmt.Errorf("failed to create index on createdTime: %w", err)
	}

	// Create an index model for the 'castedVotes' field on election (ranking)
	electionCastedVotesIndexModel := mongo.IndexModel{
		Keys:    bson.D{{Key: "castedVotes", Value: -1}}, // -1 for descending order
		Options: options.Index().SetName("castedVotesIndex"),
	}

	_, err = ms.elections.Indexes().CreateOne(ctx, electionCastedVotesIndexModel)
	if err != nil {
		return fmt.Errorf("failed to create index on castedVotes for elections: %w", err)
	}

	// Create an index model for the 'community.id' field on elections
	electionsByCommunityIndexModel := mongo.IndexModel{
		Keys:    bson.M{"community.id": 1}, // Index in ascending order
		Options: options.Index().SetName("communityID_index"),
	}

	// Create the index
	_, err = ms.elections.Indexes().CreateOne(ctx, electionsByCommunityIndexModel)
	if err != nil {
		return fmt.Errorf("failed to create index on community.id: %w", err)
	}

	// Create an index for the 'owners' field on communities
	ownersIndexModel := mongo.IndexModel{
		Keys:    bson.D{{Key: "owners", Value: 1}}, // 1 for ascending order
		Options: nil,
	}
	if _, err := ms.communities.Indexes().CreateOne(ctx, ownersIndexModel); err != nil {
		return fmt.Errorf("failed to create index on owners for communities: %w", err)
	}

	// Create an index for the 'userId' field on avatars
	avatarUserIndex := mongo.IndexModel{
		Keys:    bson.D{{Key: "userId", Value: 1}}, // 1 for ascending order
		Options: nil,
	}
	if _, err := ms.avatars.Indexes().CreateOne(ctx, avatarUserIndex); err != nil {
		return fmt.Errorf("failed to create index on user ids for avatars: %w", err)
	}

	// Create an index for the 'communityId' field on avatars
	avatarCommunityIndex := mongo.IndexModel{
		Keys:    bson.D{{Key: "communityId", Value: 1}}, // 1 for ascending order
		Options: nil,
	}
	if _, err := ms.avatars.Indexes().CreateOne(ctx, avatarCommunityIndex); err != nil {
		return fmt.Errorf("failed to create index on community ids for avatars: %w", err)
	}

	return nil
}

func (ms *MongoStorage) Reset() error {
	log.Infof("resetting database")
	ctx, cancel := context.WithTimeout(context.Background(), 10*time.Second)
	defer cancel()
	if err := ms.users.Drop(ctx); err != nil {
		return err
	}
	if err := ms.elections.Drop(ctx); err != nil {
		return err
	}
	if err := ms.createIndexes(); err != nil {
		return err
	}
	return nil
}

func (ms *MongoStorage) String() string {
	const contextTimeout = 20 * time.Second
	ms.keysLock.RLock()
	defer ms.keysLock.RUnlock()

	ctx, cancel := context.WithTimeout(context.Background(), contextTimeout)
	defer cancel()
	cur, err := ms.users.Find(ctx, bson.D{{}})
	if err != nil {
		log.Warn(err)
		return "{}"
	}

	ctx2, cancel2 := context.WithTimeout(context.Background(), contextTimeout)
	defer cancel2()
	var users UserCollection
	for cur.Next(ctx2) {
		var user User
		err := cur.Decode(&user)
		if err != nil {
			log.Warn(err)
		}
		users.Users = append(users.Users, user)
	}

	ctx3, cancel3 := context.WithTimeout(context.Background(), contextTimeout)
	defer cancel3()
	cur, err = ms.elections.Find(ctx3, bson.D{{}})
	if err != nil {
		log.Warn(err)
		return "{}"
	}

	ctx4, cancel4 := context.WithTimeout(context.Background(), contextTimeout)
	defer cancel4()
	var elections ElectionCollection
	for cur.Next(ctx4) {
		var election Election
		err := cur.Decode(&election)
		if err != nil {
			log.Warn(err)
		}
		elections.Elections = append(elections.Elections, election)
	}

	ctx5, cancel5 := context.WithTimeout(context.Background(), contextTimeout)
	defer cancel5()
	cur, err = ms.results.Find(ctx5, bson.D{{}})
	if err != nil {
		log.Warn(err)
		return "{}"
	}

	ctx6, cancel6 := context.WithTimeout(context.Background(), contextTimeout)
	defer cancel6()
	var results ResultsCollection
	for cur.Next(ctx6) {
		var result Results
		err := cur.Decode(&result)
		if err != nil {
			log.Warn(err)
		}
		results.Results = append(results.Results, result)
	}

	ctx7, cancel7 := context.WithTimeout(context.Background(), contextTimeout)
	defer cancel7()
	var votersOfElection VotersOfElectionCollection
	cur, err = ms.voters.Find(ctx7, bson.D{{}})
	if err != nil {
		log.Warn(err)
		return "{}"
	}
	for cur.Next(ctx7) {
		var voter VotersOfElection
		err := cur.Decode(&voter)
		if err != nil {
			log.Warn(err)
		}
		votersOfElection.VotersOfElection = append(votersOfElection.VotersOfElection, voter)
	}

	ctx8, cancel8 := context.WithTimeout(context.Background(), contextTimeout)
	defer cancel8()
	var censuses CensusCollection
	cur, err = ms.census.Find(ctx8, bson.D{{}})
	if err != nil {
		log.Warn(err)
	}
	for cur.Next(ctx8) {
		var census Census
		err := cur.Decode(&census)
		if err != nil {
			log.Warn(err)
		}
		censuses.Censuses = append(censuses.Censuses, census)
	}

	ctx9, cancel9 := context.WithTimeout(context.Background(), contextTimeout)
	defer cancel9()
	var communitites CommunitiesCollection
	cur, err = ms.communities.Find(ctx9, bson.D{{}})
	if err != nil {
		log.Warn(err)
	}
	for cur.Next(ctx9) {
		var community Community
		err := cur.Decode(&community)
		if err != nil {
			log.Warn(err)
		}
		communitites.Communities = append(communitites.Communities, community)
	}

	ctx10, cancel10 := context.WithTimeout(context.Background(), contextTimeout)
	defer cancel10()
	var avatars AvatarsCollection
	cur, err = ms.avatars.Find(ctx10, bson.D{{}})
	if err != nil {
		log.Warn(err)
	}
	for cur.Next(ctx10) {
		var avatar Avatar
		err := cur.Decode(&avatar)
		if err != nil {
			log.Warn(err)
		}
		avatars.Avatars = append(avatars.Avatars, avatar)
	}

	data, err := json.Marshal(&Collection{users, elections, results, votersOfElection, censuses, communitites, avatars})
	if err != nil {
		log.Warn(err)
	}
	return string(data)
}

// Import imports a JSON dataset produced by String() into the database.
func (ms *MongoStorage) Import(jsonData []byte) error {
	ms.keysLock.RLock()
	defer ms.keysLock.RUnlock()

	log.Infof("importing database")
	var collection Collection
	err := json.Unmarshal(jsonData, &collection)
	if err != nil {
		return err
	}

	ctx, cancel := context.WithTimeout(context.Background(), 40*time.Second)
	defer cancel()

	// Upsert Users
	log.Infow("importing users", "count", len(collection.Users))
	for _, user := range collection.Users {
		filter := bson.M{"_id": user.UserID}
		update := bson.M{"$set": user}
		opts := options.Update().SetUpsert(true)
		_, err := ms.users.UpdateOne(ctx, filter, update, opts)
		if err != nil {
			log.Warnw("Error upserting user", "err", err, "user", user.UserID)
		}
	}

	// Upsert Elections
	log.Infow("importing elections", "count", len(collection.Elections))
	for _, election := range collection.Elections {
		filter := bson.M{"_id": election.ElectionID}
		update := bson.M{"$set": election}
		opts := options.Update().SetUpsert(true)
		_, err := ms.elections.UpdateOne(ctx, filter, update, opts)
		if err != nil {
			log.Warnw("Error upserting election", "err", err, "election", election.ElectionID)
		}
	}

	// Upsert Results
	log.Infow("importing results", "count", len(collection.Results))
	for _, result := range collection.Results {
		filter := bson.M{"_id": result.ElectionID}
		update := bson.M{"$set": result}
		opts := options.Update().SetUpsert(true)
		_, err := ms.results.UpdateOne(ctx, filter, update, opts)
		if err != nil {
			log.Warnw("Error upserting result", "err", err, "election", result.ElectionID)
		}
	}

	// Upsert VotersOfElection
	log.Infow("importing votersOfElection", "count", len(collection.VotersOfElection))
	for _, voter := range collection.VotersOfElection {
		filter := bson.M{"_id": voter.ElectionID}
		update := bson.M{"$set": voter}
		opts := options.Update().SetUpsert(true)
		_, err := ms.voters.UpdateOne(ctx, filter, update, opts)
		if err != nil {
			log.Warnw("Error upserting votersOfElection", "err", err, "election", voter.ElectionID)
		}
	}

	// Upsert Censuses
	log.Infow("importing censuses", "count", len(collection.Censuses))
	for _, census := range collection.Censuses {
		filter := bson.M{"_id": census.CensusID}
		update := bson.M{"$set": census}
		opts := options.Update().SetUpsert(true)
		_, err := ms.census.UpdateOne(ctx, filter, update, opts)
		if err != nil {
			log.Warnw("Error upserting census", "err", err, "census", census.CensusID)
		}
	}

	// Upsert Communities
	log.Infow("importing communitites", "count", len(collection.Communities))
	for _, community := range collection.Communities {
		filter := bson.M{"_id": community.ID}
		update := bson.M{"$set": community}
		opts := options.Update().SetUpsert(true)
		_, err := ms.avatars.UpdateOne(ctx, filter, update, opts)
		if err != nil {
			log.Warnw("Error upserting community", "err", err, "community", community.ID)
		}
	}

	// Upsert Avatars
	log.Infow("importing avatars", "count", len(collection.Avatars))
	for _, avatar := range collection.Avatars {
		filter := bson.M{"_id": avatar.ID}
		update := bson.M{"$set": avatar}
		opts := options.Update().SetUpsert(true)
		_, err := ms.avatars.UpdateOne(ctx, filter, update, opts)
		if err != nil {
			log.Warnw("Error upserting avatar", "err", err, "avatarID", avatar.ID)
		}
	}

	log.Infof("imported database!")
	return nil
}<|MERGE_RESOLUTION|>--- conflicted
+++ resolved
@@ -37,12 +37,8 @@
 	authentications    *mongo.Collection
 	notifications      *mongo.Collection
 	userAccessProfiles *mongo.Collection
-<<<<<<< HEAD
 	communities        *mongo.Collection
-=======
-	communitites       *mongo.Collection
 	avatars            *mongo.Collection
->>>>>>> d8be8e03
 }
 
 type Options struct {
@@ -109,12 +105,8 @@
 	ms.authentications = client.Database(database).Collection("authentications")
 	ms.notifications = client.Database(database).Collection("notifications")
 	ms.userAccessProfiles = client.Database(database).Collection("userAccessProfiles")
-<<<<<<< HEAD
 	ms.communities = client.Database(database).Collection("communities")
-=======
-	ms.communitites = client.Database(database).Collection("communities")
 	ms.avatars = client.Database(database).Collection("avatars")
->>>>>>> d8be8e03
 
 	// If reset flag is enabled, Reset drops the database documents and recreates indexes
 	// else, just createIndexes
