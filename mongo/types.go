package mongo

import (
	"fmt"
	"time"
)

var (
	ErrUserUnknown     = fmt.Errorf("user unknown")
	ErrElectionUnknown = fmt.Errorf("electionID unknown")
)

// Users is the list of users.
type Users struct {
	Users []uint64 `json:"users"`
}

// User represents a farcaster user.
type User struct {
	UserID         uint64   `json:"userID,omitempty" bson:"_id"`
	ElectionCount  uint64   `json:"electionCount" bson:"electionCount"`
	CastedVotes    uint64   `json:"castedVotes" bson:"castedVotes"`
	Username       string   `json:"username" bson:"username"`
	CustodyAddress string   `json:"custodyAddress" bson:"custodyAddress"`
	Addresses      []string `json:"addresses" bson:"addresses"`
	Signers        []string `json:"signers" bson:"signers"`
}

// Election represents an election and its details owned by a user.
type Election struct {
	ElectionID   string    `json:"electionId" bson:"_id"`
	UserID       uint64    `json:"userId" bson:"userId"`
	CastedVotes  uint64    `json:"castedVotes" bson:"castedVotes"`
	LastVoteTime time.Time `json:"lastVoteTime" bson:"lastVoteTime"`
	CreatedTime  time.Time `json:"createdTime" bson:"createdTime"`
	Source       string    `json:"source" bson:"source"`
}

// Results represents the final results of an election.
type Results struct {
	ElectionID string `json:"electionId" bson:"_id"`
	FinalPNG   []byte `json:"finalPNG" bson:"finalPNG"`
}

// VotersOfElection represents the list of voters of an election.
type VotersOfElection struct {
	ElectionID string   `json:"electionId" bson:"_id"`
	Voters     []uint64 `json:"voters" bson:"voters"`
}

<<<<<<< HEAD
// Authentication represents the authentication data for a user.
type Authentication struct {
	UserID     uint64    `json:"userId" bson:"_id"`
	AuthTokens []string  `json:"authTokens" bson:"authTokens"`
	UpdatedAt  time.Time `json:"updatedAt" bson:"updatedAt"`
}

type Authentications struct {
	Authentications []Authentication `json:"authentications" bson:"authentications"`
=======
// NotificationType represents the type of notification to be sent to a user.
type NotificationType int

const (
	NotificationTypeNewElection NotificationType = iota
	// create more notification types here
)

// Notification represents a notification to be sent to a user.
type Notification struct {
	ID             int64            `json:"id" bson:"_id"`
	Type           NotificationType `json:"type" bson:"type"`
	UserID         uint64           `json:"userId" bson:"userId"`
	Username       string           `json:"username" bson:"username"`
	AuthorID       uint64           `json:"authorId" bson:"authorId"`
	AuthorUsername string           `json:"authorUsername" bson:"authorUsername"`
	ElectionID     string           `json:"electionId" bson:"electionId"`
	FrameUrl       string           `json:"frameUrl" bson:"frameUrl"`
>>>>>>> 815afb4b
}

// Collection is a dataset containing several users, elections and results (used for dump and import).
type Collection struct {
	UserCollection
	ElectionCollection
	ResultsCollection
	VotersOfElectionCollection
}

// UserCollection is a dataset containing several users (used for dump and import).
type UserCollection struct {
	Users []User `json:"users" bson:"users"`
}

// ElectionCollection is a dataset containing several elections (used for dump and import).
type ElectionCollection struct {
	Elections []Election `json:"elections" bson:"elections"`
}

// ResultsCollection is a dataset containing several election results (used for dump and import).
type ResultsCollection struct {
	Results []Results `json:"results" bson:"results"`
}

// VotersOfElectionCollection is a dataset containing several voters of elections (used for dump and import).
type VotersOfElectionCollection struct {
	VotersOfElection []VotersOfElection `json:"votersOfElection" bson:"votersOfElection"`
}

// UserRanking is a user ranking entry.
type UserRanking struct {
	FID      uint64 `json:"fid" bson:"fid"`
	Username string `json:"username" bson:"username"`
	Count    uint64 `json:"count" bson:"count"`
}

// ElectionRanking is an election ranking entry.
type ElectionRanking struct {
	ElectionID        string `json:"electionId" bson:"_id"`
	VoteCount         uint64 `json:"voteCount" bson:"voteCount"`
	CreatedByFID      uint64 `json:"createdByFID" bson:"createdByFID"`
	CreatedByUsername string `json:"createdByUsername" bson:"createdByUsername"`
	Title             string `json:"title" bson:"title"`
}<|MERGE_RESOLUTION|>--- conflicted
+++ resolved
@@ -48,7 +48,6 @@
 	Voters     []uint64 `json:"voters" bson:"voters"`
 }
 
-<<<<<<< HEAD
 // Authentication represents the authentication data for a user.
 type Authentication struct {
 	UserID     uint64    `json:"userId" bson:"_id"`
@@ -56,9 +55,6 @@
 	UpdatedAt  time.Time `json:"updatedAt" bson:"updatedAt"`
 }
 
-type Authentications struct {
-	Authentications []Authentication `json:"authentications" bson:"authentications"`
-=======
 // NotificationType represents the type of notification to be sent to a user.
 type NotificationType int
 
@@ -77,7 +73,6 @@
 	AuthorUsername string           `json:"authorUsername" bson:"authorUsername"`
 	ElectionID     string           `json:"electionId" bson:"electionId"`
 	FrameUrl       string           `json:"frameUrl" bson:"frameUrl"`
->>>>>>> 815afb4b
 }
 
 // Collection is a dataset containing several users, elections and results (used for dump and import).
