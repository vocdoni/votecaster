--- conflicted
+++ resolved
@@ -363,12 +363,8 @@
 	// Create the Vocdoni handler
 	apiTokenUUID := uuid.MustParse(apiToken)
 	handler, err := NewVocdoniHandler(apiEndpoint, vocdoniPrivKey, censusInfo,
-<<<<<<< HEAD
 		webAppDir, db, mainCtx, neynarcli, &apiTokenUUID, as, census3Client,
 		comHub, repUpdater, adminFID)
-=======
-		webAppDir, db, mainCtx, neynarcli, &apiTokenUUID, as, census3Client, comHub, repUpdater, adminFID)
->>>>>>> 2c0840c1
 	if err != nil {
 		log.Fatal(err)
 	}
