package main

import (
	"context"
	"encoding/json"
	"fmt"
	"net"
	"net/http"
	"os"
	"os/signal"
	"path"
	"strings"
	"syscall"
	"time"

	"github.com/ethereum/go-ethereum/common"
	"github.com/google/uuid"
	flag "github.com/spf13/pflag"
	"github.com/spf13/viper"
	c3web3 "github.com/vocdoni/census3/helpers/web3"
	"github.com/vocdoni/vote-frame/airstack"
	"github.com/vocdoni/vote-frame/communityhub"
	"github.com/vocdoni/vote-frame/discover"
	"github.com/vocdoni/vote-frame/farcasterapi"
	"github.com/vocdoni/vote-frame/farcasterapi/hub"
	"github.com/vocdoni/vote-frame/farcasterapi/neynar"
	"github.com/vocdoni/vote-frame/features"
	"github.com/vocdoni/vote-frame/mongo"
	"github.com/vocdoni/vote-frame/notifications"
	urlapi "go.vocdoni.io/dvote/api"
	"go.vocdoni.io/dvote/httprouter"
	"go.vocdoni.io/dvote/httprouter/apirest"
	"go.vocdoni.io/dvote/log"
)

var (
	serverURL   = "http://localhost:8888"
	explorerURL = "https://dev.explorer.vote"
	onvoteURL   = "https://dev.onvote.app"
)

func main() {
	flag.String("server", serverURL, "The full URL of the server (http or https)")
	flag.Bool("tlsDomain", false, "Should a TLS certificate be fetched from letsencrypt for the domain? (requires port 443)")
	flag.String("tlsDirCert", "./tlscert", "The directory to use to store the TLS certificate")
	flag.String("listenHost", "0.0.0.0", "The host to listen on")
	flag.Int("listenPort", 8888, "The port to listen on")
	flag.String("dataDir", "", "The directory to use for the data")
	flag.String("apiEndpoint", "https://api-dev.vocdoni.net/v2", "The Vocdoni API endpoint to use")
	flag.String("apiToken", "", "The Vocdoni Bearer API token to use for the apiEndpoint (if not set, it will be generated)")
	flag.String("vocdoniPrivKey", "", "The Vocdoni private key to use for orchestrating the election (hex)")
	flag.String("censusFromFile", "farcaster_census.json", "Take census details from JSON file")
	flag.String("logLevel", "info", "The log level to use")
	flag.String("web", "./webapp/dist", "The path where the static web app is located")
	flag.String("explorerURL", explorerURL, "The full URL of the explorer (http or https)")
	flag.String("onvoteURL", onvoteURL, "The full URL of the onvote.app application (http or https)")
	flag.String("mongoURL", "", "The URL of the MongoDB server")
	flag.String("mongoDB", "voteframe", "The name of the MongoDB database")
	flag.String("adminToken", "", "The admin token to use for the API (if not set, it will be generated)")
	flag.Int("pollSize", 0, "The maximum votes allowed per poll (the more votes, the more expensive) (0 for default)")
	flag.Int("pprofPort", 0, "The port to use for the pprof http endpoints")
	flag.String("web3",
		"https://rpc.degen.tips,https://eth.llamarpc.com,https://rpc.ankr.com/eth,https://ethereum-rpc.publicnode.com,https://mainnet.optimism.io,https://optimism.llamarpc.com,https://optimism-mainnet.public.blastapi.io,https://rpc.ankr.com/optimism",
		"Web3 RPCs")
	flag.Bool("indexer", false, "Enable the indexer to autodiscover users and their profiles")
	// community hub flags
	flag.String("communityHubAddress", "", "The address of the CommunityHub contract")
	flag.Uint64("communityHubChainID", 666666666, "The chain ID of the CommunityHub contract (default: DegenChain 666666666)")
	flag.String("communityHubAdminPrivKey", "", "The private key of a wallet admin of the CommunityHub contract in hex format")
	// bot flags
	// DISCLAMER: Currently the bot needs a HUB with write permissions to work.
	// It also needs a FID to impersonate to it and its private key to sign the
	// casts. Alternatively, it can be used with a Neynar API, but due the last
	// issues with the Neynar API, it is not recommended.
	flag.Uint64("botFid", 0, "FID to be used for the bot")
	flag.String("botPrivKey", "", "The bot private key to use for signing the vote (hex)")
	flag.String("botHubEndpoint", "", "The hub endpoint to use")
	flag.String("neynarAPIKey", "", "neynar API key")
	flag.String("neynarSignerUUID", "", "neynar signer UUID")
	flag.String("neynarWebhookSecret", "", "neynar Webhook shared secret")

	// Airstack flags
	flag.String("airstackAPIEndpoint", "https://api.airstack.xyz/gql", "The Airstack API endpoint to use")
	flag.String("airstackAPIKey", "", "The Airstack API key to use")
	flag.String("airstackBlockchains", "ethereum,base,zora,gold,degen", "Supported Airstack networks")
	flag.Int("airstackMaxHolders", 10000, "The maximum number of holders to be retrieved from the Airstack API")
	flag.String("airstackSupportAPIEndpoint", "", "Airstack support API endpoint")
	flag.String("airstackTokenWhitelist", "", "Airstack token whitelist")

	// Limited features flags
	flag.Int32("featureNotificationReputation", 15, "Reputation threshold to enable the notification feature")

	// Parse the command line flags
	flag.Parse()

	// Initialize Viper
	viper.SetEnvPrefix("VOCDONI")
	if err := viper.BindPFlags(flag.CommandLine); err != nil {
		panic(err)
	}
	viper.AutomaticEnv()

	// Using Viper to access the variables
	server := viper.GetString("server")
	tlsDomain := viper.GetBool("tlsDomain")
	tlsDirCert := viper.GetString("tlsDirCert")
	host := viper.GetString("listenHost")
	port := viper.GetInt("listenPort")
	dataDir := viper.GetString("dataDir")
	apiEndpoint := viper.GetString("apiEndpoint")
	apiToken := viper.GetString("apiToken")
	vocdoniPrivKey := viper.GetString("vocdoniPrivKey")
	censusFromFile := viper.GetString("censusFromFile")
	logLevel := viper.GetString("logLevel")
	webAppDir := viper.GetString("web")
	explorerURL = viper.GetString("explorerURL")
	onvoteURL = viper.GetString("onvoteURL")
	mongoURL := viper.GetString("mongoURL")
	mongoDB := viper.GetString("mongoDB")
	adminToken := viper.GetString("adminToken")
	pollSize := viper.GetInt("pollSize")
	pprofPort := viper.GetInt("pprofPort")
	web3endpointStr := viper.GetString("web3")
	web3endpoint := strings.Split(web3endpointStr, ",")
	neynarAPIKey := viper.GetString("neynarAPIKey")
	indexer := viper.GetBool("indexer")
	// community hub vars
	communityHubAddress := viper.GetString("communityHubAddress")
	communityHubChainID := viper.GetUint64("communityHubChainID")
	communityHubAdminPrivKey := viper.GetString("communityHubAdminPrivKey")

	// bot vars
	botFid := viper.GetUint64("botFid")
	botPrivKey := viper.GetString("botPrivKey")
	botHubEndpoint := viper.GetString("botHubEndpoint")
	neynarSignerUUID := viper.GetString("neynarSignerUUID")
	neynarWebhookSecret := viper.GetString("neynarWebhookSecret")

	// airstack vars
	airstackEndpoint := viper.GetString("airstackAPIEndpoint")
	airstackKey := viper.GetString("airstackAPIKey")
	airstackBlockchains := viper.GetString("airstackBlockchains")
	airstackMaxHolders := uint32(viper.GetInt("airstackMaxHolders"))
	airstackSupportAPIEndpoint := viper.GetString("airstackSupportAPIEndpoint")
	airstackTokenWhitelist := viper.GetString("airstackTokenWhitelist")

	// limited features vars
	featureNotificationReputation := uint32(viper.GetInt32("featureNotificationReputation"))

	// overwrite features thesholds
	if featureNotificationReputation > 0 {
		features.SetReputation(features.NOTIFY_USERS, featureNotificationReputation)
	}

	if adminToken == "" {
		adminToken = uuid.New().String()
		fmt.Printf("generated admin token for internal API: %s\n", adminToken)
	}

	if apiToken == "" {
		apiToken = uuid.New().String()
		fmt.Printf("generated vocdoni api token: %s\n", apiToken)
	}

	log.Init(logLevel, "stdout", nil)

	log.Infow("configuration loaded",
		"server", server,
		"tlsDomain", tlsDomain,
		"tlsDirCert", tlsDirCert,
		"host", host,
		"port", port,
		"dataDir", dataDir,
		"apiEndpoint", apiEndpoint,
		"censusFromFile", censusFromFile,
		"logLevel", logLevel,
		"webAppDir", webAppDir,
		"explorerURL", explorerURL,
		"onvoteURL", onvoteURL,
		"mongoURL", mongoURL,
		"mongoDB", mongoDB,
		"pollSize", pollSize,
		"pprofPort", pprofPort,
		"communityHubAddress", communityHubAddress,
		"communityHubChainID", communityHubChainID,
		"communityHubAdmin", communityHubAdminPrivKey != "",
		"botFid", botFid,
		"botHubEndpoint", botHubEndpoint,
		"neynarSignerUUID", neynarSignerUUID,
		"web3endpoint", web3endpoint,
		"indexer", indexer,
		"apiToken", apiToken,
		"airstackAPIEndpoint", airstackEndpoint,
		"airstackAPIKey", airstackKey,
		"airstackBlockchains", airstackBlockchains,
		"airstackMaxHolders", airstackMaxHolders,
		"airstackSupportAPIEndpoint", airstackSupportAPIEndpoint,
		"airstackTokenWhitelist", airstackTokenWhitelist,
	)

	// Start the pprof http endpoints
	if pprofPort > 0 {
		ln, err := net.Listen("tcp", fmt.Sprintf("0.0.0.0:%d", pprofPort))
		if err != nil {
			log.Fatal(err)
		}
		go func() {
			log.Warnf("started pprof http endpoints at http://%s/debug/pprof", ln.Addr())
			log.Error(http.Serve(ln, nil))
		}()
	}

	// check the server URL is http or https and extract the domain
	if !strings.HasPrefix(server, "http://") && !strings.HasPrefix(server, "https://") {
		log.Fatal("server URL must start with http:// or https://")
	}
	serverURL = server
	domain := strings.Split(serverURL, "/")[2]
	log.Infow("server URL", "URL", serverURL, "domain", domain)

	// Set the maximum election size based on the API endpoint (try to guess the environment)
	if pollSize > 0 {
		maxElectionSize = pollSize
	} else {
		if strings.Contains(apiEndpoint, "stg") {
			maxElectionSize = stageMaxElectionSize
		} else {
			if strings.Contains(apiEndpoint, "dev") {
				maxElectionSize = devMaxElectionSize
			}
		}
	}

	// Create or load the census
	censusInfo := &CensusInfo{}
	if censusFromFile != "" {
		if err := censusInfo.FromFile(censusFromFile); err != nil {
			log.Fatal(err)
		}
	} else {
		log.Fatal("censusFromFile is required")
	}
	if censusInfo.Url == "" || len(censusInfo.Root) == 0 || censusInfo.Size == 0 {
		log.Fatal("censusFromFile must contain a valid URL and root hash")
	}

	// Create the MongoDB connection
	db, err := mongo.New(mongoURL, mongoDB)
	if err != nil {
		log.Fatal(err)
	}

	// Start the discovery user profile background process
	mainCtx, mainCtxCancel := context.WithCancel(context.Background())
	defer mainCtxCancel()

	// Create a Web3 pool
	web3pool, err := c3web3.NewWeb3Pool()
	if err != nil {
		log.Fatal(err)
	}
	for _, endpoint := range web3endpoint {
		if err := web3pool.AddEndpoint(endpoint); err != nil {
			log.Warnw("failed to add web3 endpoint", "endpoint", endpoint, "error", err)
		}
	}
	log.Infow("web3 pool initialized", "endpoints", web3pool.String())

	// Create the Farcaster API client
	neynarcli, err := neynar.NewNeynarAPI(neynarAPIKey, web3pool)
	if err != nil {
		log.Fatal(err)
	}

	// Start the discovery user profile background process
	discover.NewFarcasterDiscover(db, neynarcli).Run(mainCtx, indexer)

	// Create the community hub service
	var comHub *communityhub.CommunityHub
	if communityHubAddress != "" {
		if comHub, err = communityhub.NewCommunityHub(mainCtx, web3pool, &communityhub.CommunityHubConfig{
			DB:              db,
			ContractAddress: common.HexToAddress(communityHubAddress),
			ChainID:         communityHubChainID,
			PrivKey:         communityHubAdminPrivKey,
		}); err != nil {
			log.Fatal(err)
		}
		comHub.ScanNewCommunities()
		comHub.ListenDisableEvents()
		defer comHub.Stop()
	}

	// Create Airstack artifact
	var as *airstack.Airstack
	if airstackKey != "" {
		as, err = airstack.NewAirstack(
			mainCtx,
			airstackEndpoint,
			airstackKey,
			airstackSupportAPIEndpoint,
			strings.Split(airstackBlockchains, ","),
			strings.Split(airstackTokenWhitelist, ","),
			airstackMaxHolders)
		if err != nil {
			log.Fatal(err)
		}
	}

	// Create the Vocdoni handler
	apiTokenUUID := uuid.MustParse(apiToken)
	handler, err := NewVocdoniHandler(apiEndpoint, vocdoniPrivKey, censusInfo,
		webAppDir, db, mainCtx, neynarcli, &apiTokenUUID, as, comHub)
	if err != nil {
		log.Fatal(err)
	}

	// Create the HTTP API router
	router := new(httprouter.HTTProuter)
	if tlsDomain {
		router.TLSdomain = domain
	}

	router.TLSdirCert = tlsDirCert
	if err := router.Init(host, port); err != nil {
		log.Fatal(err)
	}

	// Add handler to serve the static files
	log.Infow("serving webapp static files from", "dir", webAppDir)
	// check index.html exists
	if _, err := os.Stat(path.Join(webAppDir, "index.html")); err != nil {
		log.Fatalf("index.html not found in webapp directory %s", webAppDir)
	}
	router.AddRawHTTPHandler("/app*", http.MethodGet, handler.staticHandler)
	router.AddRawHTTPHandler("/favicon.ico", http.MethodGet, func(w http.ResponseWriter, r *http.Request) {
		http.ServeFile(w, r, path.Join(webAppDir, "favicon.ico"))
	})

	// Add the Prometheus endpoint
	router.ExposePrometheusEndpoint("/metrics")

	// Create the API handler
	uAPI, err := urlapi.NewAPI(router, "/", dataDir, "")
	if err != nil {
		log.Fatal(err)
	}
	// Set the admin token
	uAPI.Endpoint.SetAdminToken(adminToken)

	// Add the authentication tokens from the database
	existingAuthTokens, err := db.Authentications()
	if err != nil {
		log.Fatal(err)
	}
	for _, token := range existingAuthTokens {
		uAPI.Endpoint.AddAuthToken(token, 0)
	}

	// Set the method for adding new auth tokens
	handler.addAuthTokenFunc = func(fid uint64, token string) {
		uAPI.Endpoint.AddAuthToken(token, 0)
		if err := db.AddAuthentication(fid, token); err != nil {
			log.Errorw(err, "failed to add authentication token to the database")
		}
	}

	// The root endpoint redirects to /app
	if err := uAPI.Endpoint.RegisterMethod("/", http.MethodGet, "public", func(msg *apirest.APIdata, ctx *httprouter.HTTPContext) error {
		ctx.SetHeader("Location", "/app")
		return ctx.Send([]byte("Redirecting to /app"), http.StatusTemporaryRedirect)
	}); err != nil {
		log.Fatal(err)
	}

	if err := uAPI.Endpoint.RegisterMethod("/", http.MethodPost, "public", func(msg *apirest.APIdata, ctx *httprouter.HTTPContext) error {
		ctx.SetHeader("Location", "/app")
		return ctx.Send([]byte("Redirecting to /app"), http.StatusTemporaryRedirect)
	}); err != nil {
		log.Fatal(err)
	}

	if err := uAPI.Endpoint.RegisterMethod("/auth", http.MethodGet, "public", handler.authLinkHandler); err != nil {
		log.Fatal(err)
	}

	if err := uAPI.Endpoint.RegisterMethod("/auth/check", http.MethodGet, "public", handler.authCheckHandler); err != nil {
		log.Fatal(err)
	}

	if err := uAPI.Endpoint.RegisterMethod("/auth/{id}", http.MethodGet, "public", handler.authVerifyHandler); err != nil {
		log.Fatal(err)
	}

	if err := uAPI.Endpoint.RegisterMethod("/{electionID}", http.MethodPost, "public", handler.landing); err != nil {
		log.Fatal(err)
	}

	if err := uAPI.Endpoint.RegisterMethod("/{electionID}", http.MethodGet, "public", handler.landing); err != nil {
		log.Fatal(err)
	}

	if err := uAPI.Endpoint.RegisterMethod("/dumpdb", http.MethodGet, "admin", handler.dumpDB); err != nil {
		log.Fatal(err)
	}

	if err := uAPI.Endpoint.RegisterMethod("/importdb", http.MethodPost, "admin", handler.importDB); err != nil {
		log.Fatal(err)
	}

	if err := uAPI.Endpoint.RegisterMethod("/whitelist/{fid}", http.MethodGet, "admin", handler.whitelistHandler); err != nil {
		log.Fatal(err)
	}

	if err := uAPI.Endpoint.RegisterMethod("/notifications/{electionID}", http.MethodPost, "admin", handler.notificationsSendHandler); err != nil {
		log.Fatal(err)
	}

	if err := uAPI.Endpoint.RegisterMethod("/rankings/usersByCreatedPolls", http.MethodGet, "public", handler.rankingByElectionsCreated); err != nil {
		log.Fatal(err)
	}

	if err := uAPI.Endpoint.RegisterMethod("/rankings/usersByCastedVotes", http.MethodGet, "public", handler.rankingByVotes); err != nil {
		log.Fatal(err)
	}

	if err := uAPI.Endpoint.RegisterMethod("/rankings/pollsByVotes", http.MethodGet, "public", handler.rankingOfElections); err != nil {
		log.Fatal(err)
	}

	if err := uAPI.Endpoint.RegisterMethod("/rankings/lastElections", http.MethodGet, "public", handler.lastElectionsHandler); err != nil {
		log.Fatal(err)
	}

<<<<<<< HEAD
	if err := uAPI.Endpoint.RegisterMethod("/rankings/usersByReputation", http.MethodGet, "public", handler.rankingByReputation); err != nil {
=======
	if err := uAPI.Endpoint.RegisterMethod("/rankings/pollsByCommunity/{communityID}", http.MethodGet, "public", handler.electionsByCommunityHandler); err != nil {
>>>>>>> 19aaf065
		log.Fatal(err)
	}

	// Register the API methods
	if err := uAPI.Endpoint.RegisterMethod("/router/{electionID}", http.MethodPost, "public", func(msg *apirest.APIdata, ctx *httprouter.HTTPContext) error {
		electionID := ctx.URLParam("electionID")
		packet := &FrameSignaturePacket{}
		if err := json.Unmarshal(msg.Data, packet); err != nil {
			return fmt.Errorf("failed to unmarshal frame signature packet: %w", err)
		}
		redirectURL := ""
		switch packet.UntrustedData.ButtonIndex {
		case 1:
			redirectURL = fmt.Sprintf(serverURL+"/poll/results/%s", electionID)
		case 2:
			redirectURL = fmt.Sprintf(serverURL+"/poll/%s", electionID)
		case 3:
			redirectURL = fmt.Sprintf(serverURL+"/info/%s", electionID)
		default:
			redirectURL = serverURL + "/"
		}
		log.Infow("received router request", "electionID", electionID, "buttonIndex", packet.UntrustedData.ButtonIndex, "redirectURL", redirectURL)
		ctx.SetHeader("Location", redirectURL)
		return ctx.Send([]byte(redirectURL), http.StatusTemporaryRedirect)
	}); err != nil {
		log.Fatal(err)
	}

	if err := uAPI.Endpoint.RegisterMethod("/poll/results/{electionID}", http.MethodGet, "public", handler.results); err != nil {
		log.Fatal(err)
	}

	if err := uAPI.Endpoint.RegisterMethod("/poll/results/{electionID}", http.MethodPost, "public", handler.results); err != nil {
		log.Fatal(err)
	}

	if err := uAPI.Endpoint.RegisterMethod("/poll/{electionID}", http.MethodGet, "public", handler.showElection); err != nil {
		log.Fatal(err)
	}

	if err := uAPI.Endpoint.RegisterMethod("/poll/info/{electionID}", http.MethodGet, "public", handler.electionFullInfo); err != nil {
		log.Fatal(err)
	}

	if err := uAPI.Endpoint.RegisterMethod("/poll/{electionID}", http.MethodPost, "public", handler.showElection); err != nil {
		log.Fatal(err)
	}

	if err := uAPI.Endpoint.RegisterMethod("/vote/{electionID}", http.MethodPost, "public", handler.vote); err != nil {
		log.Fatal(err)
	}

	if err := uAPI.Endpoint.RegisterMethod("/vote/{electionID}", http.MethodGet, "public", handler.vote); err != nil {
		log.Fatal(err)
	}

	if err := uAPI.Endpoint.RegisterMethod("/info/{electionID}", http.MethodGet, "public", handler.info); err != nil {
		log.Fatal(err)
	}

	if err := uAPI.Endpoint.RegisterMethod("/info/{electionID}", http.MethodPost, "public", handler.info); err != nil {
		log.Fatal(err)
	}

	if err := uAPI.Endpoint.RegisterMethod("/create", http.MethodPost, "private", handler.createElection); err != nil {
		log.Fatal(err)
	}

	if err := uAPI.Endpoint.RegisterMethod("/census/{electionID}", http.MethodGet, "public", handler.censusFromDatabaseByElectionID); err != nil {
		log.Fatal(err)
	}

	if err := uAPI.Endpoint.RegisterMethod("/census/root/{root}", http.MethodGet, "public", handler.censusFromDatabaseByRoot); err != nil {
		log.Fatal(err)
	}

	if err := uAPI.Endpoint.RegisterMethod("/census/csv", http.MethodPost, "private", handler.censusCSV); err != nil {
		log.Fatal(err)
	}

	if err := uAPI.Endpoint.RegisterMethod("/census/followers/{userFid}", http.MethodPost, "private", handler.censusFollowers); err != nil {
		log.Fatal(err)
	}

	if err := uAPI.Endpoint.RegisterMethod("/census/channel-gated/{channelID}", http.MethodPost, "private", handler.censusChannel); err != nil {
		log.Fatal(err)
	}

	if err := uAPI.Endpoint.RegisterMethod("/census/channel-gated/{channelID}/exists", http.MethodGet, "private", handler.censusChannelExists); err != nil {
		log.Fatal(err)
	}

	if err := uAPI.Endpoint.RegisterMethod("/census/community", http.MethodPost, "private", handler.censusCommunity); err != nil {
		log.Fatal(err)
	}

	if err := uAPI.Endpoint.RegisterMethod("/census/check/{censusID}", http.MethodGet, "private", handler.censusQueueInfo); err != nil {
		log.Fatal(err)
	}

	if err := uAPI.Endpoint.RegisterMethod("/census/exists/nft", http.MethodPost, "public", handler.checkNFTContractHandler); err != nil {
		log.Fatal(err)
	}

	if err := uAPI.Endpoint.RegisterMethod("/census/exists/erc20", http.MethodPost, "public", handler.checkERC20ContractHandler); err != nil {
		log.Fatal(err)
	}

	if as != nil { // if airstack activated
		if err := uAPI.Endpoint.RegisterMethod("/census/airstack/nft", http.MethodPost, "private", handler.censusTokenNFTAirstack); err != nil {
			log.Fatal(err)
		}

		if err := uAPI.Endpoint.RegisterMethod("/census/airstack/erc20", http.MethodPost, "private", handler.censusTokenERC20Airstack); err != nil {
			log.Fatal(err)
		}
		if err := uAPI.Endpoint.RegisterMethod("/census/airstack/blockchains", http.MethodGet, "public", handler.censusBlockchainsAirstack); err != nil {
			log.Fatal(err)
		}
	}

	if err := uAPI.Endpoint.RegisterMethod("/create/check/{electionID}", http.MethodGet, "public", handler.checkElection); err != nil {
		log.Fatal(err)
	}

	if err := uAPI.Endpoint.RegisterMethod("/votersOf/{electionID}", http.MethodGet, "public", handler.votersForElection); err != nil {
		log.Fatal(err)
	}

	if err := uAPI.Endpoint.RegisterMethod("/preview/{electionID}", http.MethodGet, "public", handler.preview); err != nil {
		log.Fatal(err)
	}

	if err := uAPI.Endpoint.RegisterMethod("/images/{id}.png", http.MethodGet, "public", handler.imagesHandler); err != nil {
		log.Fatal(err)
	}

	if err := uAPI.Endpoint.RegisterMethod("/notifications", http.MethodGet, "public", handler.notificationsHandler); err != nil {
		log.Fatal(err)
	}

	if err := uAPI.Endpoint.RegisterMethod("/notifications", http.MethodPost, "public", handler.notificationsHandler); err != nil {
		log.Fatal(err)
	}

	if err := uAPI.Endpoint.RegisterMethod("/notifications/set", http.MethodPost, "public", handler.notificationsResponseHandler); err != nil {
		log.Fatal(err)
	}

	if err := uAPI.Endpoint.RegisterMethod("/notifications/filter", http.MethodPost, "public", handler.notificationsFilterByUserHandler); err != nil {
		log.Fatal(err)
	}

	if err := uAPI.Endpoint.RegisterMethod("/profile", http.MethodGet, "private", handler.profileHandler); err != nil {
		log.Fatal(err)
	}

	if err := uAPI.Endpoint.RegisterMethod("/profile/fid/{fid}", http.MethodGet, "public", handler.profilePublicHandler); err != nil {
		log.Fatal(err)
	}

	if err := uAPI.Endpoint.RegisterMethod("/profile/user/{userHandle}", http.MethodGet, "public", handler.profilePublicHandler); err != nil {
		log.Fatal(err)
	}

	if err := uAPI.Endpoint.RegisterMethod("/profile/mutedUsers", http.MethodPost, "private", handler.muteUserHandler); err != nil {
		log.Fatal(err)
	}

	if err := uAPI.Endpoint.RegisterMethod("/profile/mutedUsers/{username}", http.MethodDelete, "private", handler.unmuteUserHandler); err != nil {
		log.Fatal(err)
	}

	if err := uAPI.Endpoint.RegisterMethod("/channels", http.MethodGet, "public", handler.findChannelHandler); err != nil {
		log.Fatal(err)
	}

	if err := uAPI.Endpoint.RegisterMethod("/channels/{channelID}", http.MethodGet, "public", handler.channelHandler); err != nil {
		log.Fatal(err)
	}

	if err := uAPI.Endpoint.RegisterMethod("/communities", http.MethodGet, "public", handler.listCommunitiesHandler); err != nil {
		log.Fatal(err)
	}

	if err := uAPI.Endpoint.RegisterMethod("/communities/{communityID}", http.MethodGet, "public", handler.communityHandler); err != nil {
		log.Fatal(err)
	}

	if err := uAPI.Endpoint.RegisterMethod("/communities/{communityID}/status", http.MethodPut, "private", handler.communityStatusHanler); err != nil {
		log.Fatal(err)
	}
	if err := uAPI.Endpoint.RegisterMethod("/communities/{communityID}/notifications", http.MethodPut, "private", handler.communityNotificationsHanler); err != nil {
		log.Fatal(err)
	}

	if err := uAPI.Endpoint.RegisterMethod("/short", http.MethodGet, "private", handler.shortURLHanlder); err != nil {
		log.Fatal(err)
	}

	// if a bot FID is provided, start the bot background process
	if botFid > 0 {
		var botAPI farcasterapi.API
		if botPrivKey != "" && botHubEndpoint != "" {
			// Hub based bot
			botAPI, err = hub.NewHubAPI(botHubEndpoint, nil)
			if err != nil {
				log.Fatal(err)
			}
			if err := botAPI.SetFarcasterUser(botFid, botPrivKey); err != nil {
				log.Fatal(err)
			}
			log.Info("trying to init Hub based bot")
		} else if neynarAPIKey != "" && neynarSignerUUID != "" && neynarWebhookSecret != "" {
			// Neynar based bot
			if err := neynarcli.SetFarcasterUser(botFid, neynarSignerUUID); err != nil {
				log.Fatal(err)
			}
			botAPI = neynarcli
			// register neynar webhook handler
			if err := uAPI.Endpoint.RegisterMethod("/webhook/neynar", http.MethodPost, "public", neynarWebhook(neynarcli, neynarWebhookSecret)); err != nil {
				log.Fatal(err)
			}
			log.Info("trying to init Neynar based bot")
		} else {
			log.Fatalf("botFid is set but botPrivKey and botHubEndpoint or neynarAPIKey, neynarSignerUUID and neynarWebhookSecret are not")
		}
		voteBot, err := initBot(mainCtx, handler, botAPI, censusInfo)
		if err != nil {
			log.Fatal(err)
		}
		defer voteBot.Stop()
		log.Infow("bot started",
			"fid", voteBot.UserData.FID,
			"username", voteBot.UserData.Username)
		// start notification manager
		notificationManager, err := notifications.New(mainCtx, &notifications.NotifificationManagerConfig{
			DB:                   db,
			API:                  botAPI,
			NotificationDeadline: 4 * time.Hour,
			FrameURL:             serverURL + "/notifications",
		})
		if err != nil {
			log.Fatal(err)
		}
		notificationManager.Start()
		defer notificationManager.Stop()
	}

	// close if interrupt received
	log.Infof("startup complete at %s", time.Now().Format(time.RFC850))
	c := make(chan os.Signal, 1)
	signal.Notify(c, os.Interrupt, syscall.SIGTERM)
	<-c
	log.Warnf("received SIGTERM, exiting at %s", time.Now().Format(time.RFC850))
}<|MERGE_RESOLUTION|>--- conflicted
+++ resolved
@@ -432,11 +432,11 @@
 		log.Fatal(err)
 	}
 
-<<<<<<< HEAD
 	if err := uAPI.Endpoint.RegisterMethod("/rankings/usersByReputation", http.MethodGet, "public", handler.rankingByReputation); err != nil {
-=======
+		log.Fatal(err)
+	}
+
 	if err := uAPI.Endpoint.RegisterMethod("/rankings/pollsByCommunity/{communityID}", http.MethodGet, "public", handler.electionsByCommunityHandler); err != nil {
->>>>>>> 19aaf065
 		log.Fatal(err)
 	}
 
